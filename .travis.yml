--- conflicted
+++ resolved
@@ -5,7 +5,7 @@
     directories:
         # Cache test dependencies that would normally be re-compiled for every build.
         # This directory is unique for each entry of the build matrix per:
-        # https://docs.travis-ci.com/user/caching/#Caches-and-build-matrices 
+        # https://docs.travis-ci.com/user/caching/#Caches-and-build-matrices
         - test-deps
 
 addons:
@@ -33,71 +33,19 @@
   - S2N_LIBCRYPTO=openssl-1.1.x-master BUILD_S2N=true TESTS=integration GCC6_REQUIRED=true
   - S2N_LIBCRYPTO=openssl-1.1.0 LATEST_CLANG=true TESTS=fuzz
 
+
 matrix:
   exclude:
   - os: osx
     env: TESTS=ctverif
-<<<<<<< HEAD
-=======
-  - os: osx
-    env: TESTS=sawHMAC SAW_HMAC_TEST=md5    SAW=true GCC6_REQUIRED=false
-  - os: osx
-    env: TESTS=sawHMAC SAW_HMAC_TEST=sha1   SAW=true GCC6_REQUIRED=false
-  - os: osx
-    env: TESTS=sawHMAC SAW_HMAC_TEST=sha224 SAW=true GCC6_REQUIRED=false
-  - os: osx
-    env: TESTS=sawHMAC SAW_HMAC_TEST=sha256 SAW=true GCC6_REQUIRED=false
-  - os: osx
-    env: TESTS=sawHMAC SAW_HMAC_TEST=sha384 SAW=true GCC6_REQUIRED=false
-  - os: osx
-    env: TESTS=sawHMAC SAW_HMAC_TEST=sha512 SAW=true GCC6_REQUIRED=false
-  - os: osx
-    env: S2N_LIBCRYPTO=openssl-1.1.0 LATEST_CLANG=true TESTS=fuzz
-  - os: osx
-    env: TESTS=sawDRBG                      SAW=true  GCC6_REQUIRED=false
-  - os: osx
-    env: TESTS=sawHMACFailure               SAW=true
   - os: osx
     env: S2N_LIBCRYPTO=openssl-1.1.x-master BUILD_S2N=true TESTS=integration GCC6_REQUIRED=true
->>>>>>> 097e84b7
   #This exception is because the test isn't finished yet, remove to turn on DRBG Saw tests
-  - env: TESTS=sawDRBG                      SAW=true GCC6_REQUIRED=false
-  include:
-  - os : linux
-    env : TESTS=sawHMAC SAW_HMAC_TEST=md5    SAW=true GCC6_REQUIRED=false
-    addons: &sawaddons
-      apt:
-        packages:
-          - clang-3.8
-          - llvm-3.8
-  - os : linux
-    env : TESTS=sawHMAC SAW_HMAC_TEST=sha1   SAW=true GCC6_REQUIRED=false
-    addons : *sawaddons
-  - os : linux
-    env : TESTS=sawHMAC SAW_HMAC_TEST=sha224 SAW=true GCC6_REQUIRED=false
-    addons : *sawaddons
-  - os : linux
-    env : TESTS=sawHMAC SAW_HMAC_TEST=sha256 SAW=true GCC6_REQUIRED=false
-    addons : *sawaddons
-  - os : linux
-    env : TESTS=sawHMAC SAW_HMAC_TEST=sha384 SAW=true GCC6_REQUIRED=false
-    addons : *sawaddons
-  - os : linux
-    env : TESTS=sawHMAC SAW_HMAC_TEST=sha512 SAW=true GCC6_REQUIRED=false
-    addons : *sawaddons
-  - os : linux
-    env : TESTS=tls SAW=true GCC6_REQUIRED=false
-    addons : *sawaddons    
-  - os : linux
-    env : TESTS=sawHMACFailure SAW=true
-    addons : *sawaddons    
+  - env: TESTS=sawDRBG                      SAW=true
   allow_failures:
     - os: osx
-    - env: S2N_LIBCRYPTO=openssl-1.1.x-master BUILD_S2N=true TESTS=integration GCC6_REQUIRED=true
   fast_finish: true
 
-  
-  
 before_install:
   # Setup the cache directory paths. Openssl 1.1.x-master is skipped because we want to build against the latest
   # revision.
@@ -129,7 +77,7 @@
   - if [[ "$GCC6_REQUIRED" == "true" ]]; then alias gcc=$(which gcc-6) ; fi
 
 before_script:
-  # Add all of our test dependencies to the PATH. Use Openssl 1.1.0 so the latest openssl is used for s_client 
+  # Add all of our test dependencies to the PATH. Use Openssl 1.1.0 so the latest openssl is used for s_client
   # integration tests.
   - export PATH=$PYTHON_INSTALL_DIR/bin:$OPENSSL_1_1_0_INSTALL_DIR/bin:$GNUTLS_INSTALL_DIR/bin:$SAW_INSTALL_DIR/bin:$Z3_INSTALL_DIR/bin:$SCAN_BUILD_INSTALL_DIR/bin:$PATH
   - export LD_LIBRARY_PATH=$OPENSSL_1_1_0_INSTALL_DIR/lib:$LD_LIBRARY_PATH; export DYLD_LIBRARY_PATH=$OPENSSL_1_1_0_INSTALL_DIR/lib:$LD_LIBRARY_PATH;
@@ -146,7 +94,6 @@
   - rm -rf libcrypto-root && ln -s $LIBCRYPTO_ROOT libcrypto-root
   # Use prlimit to set the memlock limit to unlimited for linux. OSX is unlimited by default
   - if [[ "$TRAVIS_OS_NAME" == "linux" ]]; then sudo -E $PRLIMIT_INSTALL_DIR/bin/prlimit --pid "$$" --memlock=unlimited:unlimited ; fi
-  - clang --version
 
 script:
   - if [[ "$BUILD_S2N" == "true" ]]; then .travis/run_cppcheck.sh $CPPCHECK_INSTALL_DIR; fi
