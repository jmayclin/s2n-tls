/*
 * Copyright 2014 Amazon.com, Inc. or its affiliates. All Rights Reserved.
 *
 * Licensed under the Apache License, Version 2.0 (the "License").
 * You may not use this file except in compliance with the License.
 * A copy of the License is located at
 *
 *  http://aws.amazon.com/apache2.0
 *
 * or in the "license" file accompanying this file. This file is distributed
 * on an "AS IS" BASIS, WITHOUT WARRANTIES OR CONDITIONS OF ANY KIND, either
 * express or implied. See the License for the specific language governing
 * permissions and limitations under the License.
 */

#pragma once

#include <stdint.h>

<<<<<<< HEAD
#include "crypto/s2n_pkey.h"
#include "crypto/s2n_rsa.h"
=======
#include <s2n.h>
#include "crypto/s2n_pkey.h"
>>>>>>> aefe3a06
#include "stuffer/s2n_stuffer.h"

#define S2N_MAX_SERVER_NAME 256

<<<<<<< HEAD
/* RFC's that define below values:
 *  - https://tools.ietf.org/html/rfc5246#section-7.4.4
 *  - https://tools.ietf.org/search/rfc4492#section-5.5
 */
typedef enum {
    S2N_CERT_TYPE_RSA_SIGN = 1,
    S2N_CERT_TYPE_DSS_SIGN = 2,
    S2N_CERT_TYPE_RSA_FIXED_DH = 3,
    S2N_CERT_TYPE_DSS_FIXED_DH = 4,
    S2N_CERT_TYPE_RSA_EPHEMERAL_DH_RESERVED = 5,
    S2N_CERT_TYPE_DSS_EPHEMERAL_DH_RESERVED = 6,
    S2N_CERT_TYPE_FORTEZZA_DMS_RESERVED = 20,
    S2N_CERT_TYPE_ECDSA_SIGN = 64,
    S2N_CERT_TYPE_RSA_FIXED_ECDH = 65,
    S2N_CERT_TYPE_ECDSA_FIXED_ECDH = 66,
} s2n_cert_type;

typedef struct s2n_pkey s2n_cert_public_key;
typedef struct s2n_pkey s2n_cert_private_key;

struct s2n_cert {
    s2n_cert_type cert_type;
    s2n_cert_public_key public_key;
    struct s2n_blob raw;
    struct s2n_cert *next;
};

struct s2n_cert_chain {
    uint32_t chain_size;
    struct s2n_cert *head;
};

struct s2n_cert_chain_and_key {
    struct s2n_cert_chain cert_chain;
    struct s2n_rsa_private_key private_key;
    struct s2n_blob ocsp_status;
    struct s2n_blob sct_list;
    char server_name[S2N_MAX_SERVER_NAME];
};

typedef enum { S2N_CERT_AUTH_NONE, S2N_CERT_AUTH_REQUIRED } s2n_cert_auth_type;

/* Verifies the certificate chain of trust and parses the leaf certificate into the cert_out parameter.
*
* Does not perform any hostname validation, which is still needed in order to completely validate a certificate.
*
* @param cert_chain_in The DER formatted full chain of certificates received
* @param cert_chain_len The length of cert_chain_in. This is not the number of nodes in the chain.
* @param cert_type The type of the leaf certificate. This should be set as part of the callback.
* @param public_key_out The public key extracted from the certificate blob. This should be set as part of the callback.
* @param context A pointer to any caller defined context data
*
* @return The function should return 0 if Certificate is trusted and public key extraction was successful, and less than
*         0 if the Certificate is untrusted, or there was some other error.
*/
typedef int verify_cert_trust_chain(uint8_t *cert_chain_in, uint32_t cert_chain_len, s2n_cert_type *cert_type, 
                                    s2n_cert_public_key *public_key_out, void *context);

int s2n_send_cert_chain(struct s2n_stuffer *out, struct s2n_cert_chain *chain);
int s2n_cert_set_cert_type(struct s2n_cert *cert, s2n_cert_type cert_type);
int s2n_cert_public_key_get_rsa(s2n_cert_public_key *cert_pub_key, struct s2n_rsa_public_key **rsa);
int s2n_cert_public_key_set_rsa(s2n_cert_public_key *cert_pub_key, struct s2n_rsa_public_key rsa);
=======
struct s2n_cert_chain {
    struct s2n_blob cert;
    struct s2n_cert_chain *next;
};

struct s2n_cert_chain_and_key {
    uint32_t chain_size;
    struct s2n_cert_chain *head;
    struct s2n_pkey private_key;
    struct s2n_blob ocsp_status;
    struct s2n_blob sct_list;
    char server_name[S2N_MAX_SERVER_NAME];
};

struct s2n_cert_public_key {
    s2n_cert_type cert_type;
    struct s2n_pkey pkey;
};

int s2n_send_cert_chain(struct s2n_stuffer *out, struct s2n_cert_chain_and_key *chain);
int s2n_cert_public_key_set_cert_type(struct s2n_cert_public_key *cert_pub_key, s2n_cert_type cert_type);
int s2n_cert_public_key_get_rsa(struct s2n_cert_public_key *cert_pub_key, s2n_rsa_public_key **rsa);
int s2n_cert_public_key_set_rsa(struct s2n_cert_public_key *cert_pub_key, s2n_rsa_public_key rsa);
>>>>>>> aefe3a06
<|MERGE_RESOLUTION|>--- conflicted
+++ resolved
@@ -17,37 +17,11 @@
 
 #include <stdint.h>
 
-<<<<<<< HEAD
-#include "crypto/s2n_pkey.h"
-#include "crypto/s2n_rsa.h"
-=======
 #include <s2n.h>
 #include "crypto/s2n_pkey.h"
->>>>>>> aefe3a06
 #include "stuffer/s2n_stuffer.h"
 
 #define S2N_MAX_SERVER_NAME 256
-
-<<<<<<< HEAD
-/* RFC's that define below values:
- *  - https://tools.ietf.org/html/rfc5246#section-7.4.4
- *  - https://tools.ietf.org/search/rfc4492#section-5.5
- */
-typedef enum {
-    S2N_CERT_TYPE_RSA_SIGN = 1,
-    S2N_CERT_TYPE_DSS_SIGN = 2,
-    S2N_CERT_TYPE_RSA_FIXED_DH = 3,
-    S2N_CERT_TYPE_DSS_FIXED_DH = 4,
-    S2N_CERT_TYPE_RSA_EPHEMERAL_DH_RESERVED = 5,
-    S2N_CERT_TYPE_DSS_EPHEMERAL_DH_RESERVED = 6,
-    S2N_CERT_TYPE_FORTEZZA_DMS_RESERVED = 20,
-    S2N_CERT_TYPE_ECDSA_SIGN = 64,
-    S2N_CERT_TYPE_RSA_FIXED_ECDH = 65,
-    S2N_CERT_TYPE_ECDSA_FIXED_ECDH = 66,
-} s2n_cert_type;
-
-typedef struct s2n_pkey s2n_cert_public_key;
-typedef struct s2n_pkey s2n_cert_private_key;
 
 struct s2n_cert {
     s2n_cert_type cert_type;
@@ -63,56 +37,12 @@
 
 struct s2n_cert_chain_and_key {
     struct s2n_cert_chain cert_chain;
-    struct s2n_rsa_private_key private_key;
+    s2n_cert_private_key private_key;
     struct s2n_blob ocsp_status;
     struct s2n_blob sct_list;
     char server_name[S2N_MAX_SERVER_NAME];
 };
 
-typedef enum { S2N_CERT_AUTH_NONE, S2N_CERT_AUTH_REQUIRED } s2n_cert_auth_type;
-
-/* Verifies the certificate chain of trust and parses the leaf certificate into the cert_out parameter.
-*
-* Does not perform any hostname validation, which is still needed in order to completely validate a certificate.
-*
-* @param cert_chain_in The DER formatted full chain of certificates received
-* @param cert_chain_len The length of cert_chain_in. This is not the number of nodes in the chain.
-* @param cert_type The type of the leaf certificate. This should be set as part of the callback.
-* @param public_key_out The public key extracted from the certificate blob. This should be set as part of the callback.
-* @param context A pointer to any caller defined context data
-*
-* @return The function should return 0 if Certificate is trusted and public key extraction was successful, and less than
-*         0 if the Certificate is untrusted, or there was some other error.
-*/
-typedef int verify_cert_trust_chain(uint8_t *cert_chain_in, uint32_t cert_chain_len, s2n_cert_type *cert_type, 
-                                    s2n_cert_public_key *public_key_out, void *context);
-
 int s2n_send_cert_chain(struct s2n_stuffer *out, struct s2n_cert_chain *chain);
 int s2n_cert_set_cert_type(struct s2n_cert *cert, s2n_cert_type cert_type);
-int s2n_cert_public_key_get_rsa(s2n_cert_public_key *cert_pub_key, struct s2n_rsa_public_key **rsa);
-int s2n_cert_public_key_set_rsa(s2n_cert_public_key *cert_pub_key, struct s2n_rsa_public_key rsa);
-=======
-struct s2n_cert_chain {
-    struct s2n_blob cert;
-    struct s2n_cert_chain *next;
-};
-
-struct s2n_cert_chain_and_key {
-    uint32_t chain_size;
-    struct s2n_cert_chain *head;
-    struct s2n_pkey private_key;
-    struct s2n_blob ocsp_status;
-    struct s2n_blob sct_list;
-    char server_name[S2N_MAX_SERVER_NAME];
-};
-
-struct s2n_cert_public_key {
-    s2n_cert_type cert_type;
-    struct s2n_pkey pkey;
-};
-
-int s2n_send_cert_chain(struct s2n_stuffer *out, struct s2n_cert_chain_and_key *chain);
-int s2n_cert_public_key_set_cert_type(struct s2n_cert_public_key *cert_pub_key, s2n_cert_type cert_type);
-int s2n_cert_public_key_get_rsa(struct s2n_cert_public_key *cert_pub_key, s2n_rsa_public_key **rsa);
-int s2n_cert_public_key_set_rsa(struct s2n_cert_public_key *cert_pub_key, s2n_rsa_public_key rsa);
->>>>>>> aefe3a06
+int s2n_cert_public_key_set_rsa_from_openssl(s2n_cert_public_key *cert_pub_key, RSA *rsa);