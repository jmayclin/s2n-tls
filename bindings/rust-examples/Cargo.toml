--- conflicted
+++ resolved
@@ -1,12 +1,8 @@
 [workspace]
 members = [
-<<<<<<< HEAD
     "client-hello-config-resolution", 
     "external-psk",
-=======
-    "client-hello-config-resolution",
     "hyper-server-client",
->>>>>>> 3b1255cc
     "tokio-server-client",
 ]
 resolver = "2"
