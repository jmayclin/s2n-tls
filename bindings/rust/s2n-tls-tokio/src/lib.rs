// Copyright Amazon.com, Inc. or its affiliates. All Rights Reserved.
// SPDX-License-Identifier: Apache-2.0

use errno::{set_errno, Errno};
use s2n_tls::{
    config::Config,
    connection::{Builder, Connection},
    enums::{Blinding, CallbackResult, Mode},
    error::Error,
};
use std::{
    fmt,
    future::Future,
    io,
    os::raw::{c_int, c_void},
    pin::Pin,
    task::{
        Context, Poll,
        Poll::{Pending, Ready},
    },
};
use tokio::{
    io::{AsyncRead, AsyncWrite, ReadBuf},
    time::{sleep, Duration, Sleep},
};

// TODO use the version from s2n_quic_core
mod task;
use task::waker::debug_assert_contract as debug_assert_waker_contract;

macro_rules! ready {
    ($x:expr) => {
        match $x {
            Ready(r) => r,
            Pending => return Pending,
        }
    };
}

#[derive(Clone)]
pub struct TlsAcceptor<B: Builder = Config>
where
    <B as Builder>::Output: Unpin,
{
    builder: B,
}

impl<B: Builder> TlsAcceptor<B>
where
    <B as Builder>::Output: Unpin,
{
    pub fn new(builder: B) -> Self {
        TlsAcceptor { builder }
    }

    pub async fn accept<S>(&self, stream: S) -> Result<TlsStream<S, B::Output>, Error>
    where
        S: AsyncRead + AsyncWrite + Unpin,
    {
        let conn = self.builder.build_connection(Mode::Server)?;
        TlsStream::open(conn, stream).await
    }
}

#[derive(Clone)]
pub struct TlsConnector<B: Builder = Config>
where
    <B as Builder>::Output: Unpin,
{
    builder: B,
}

impl<B: Builder> TlsConnector<B>
where
    <B as Builder>::Output: Unpin,
{
    pub fn new(builder: B) -> Self {
        TlsConnector { builder }
    }

    pub async fn connect<S>(
        &self,
        domain: &str,
        stream: S,
    ) -> Result<TlsStream<S, B::Output>, Error>
    where
        S: AsyncRead + AsyncWrite + Unpin,
    {
        let mut conn = self.builder.build_connection(Mode::Client)?;
        conn.as_mut().set_server_name(domain)?;
        TlsStream::open(conn, stream).await
    }
}

struct TlsHandshake<'a, S, C>
where
    C: AsRef<Connection> + AsMut<Connection> + Unpin,
    S: AsyncRead + AsyncWrite + Unpin,
{
    tls: &'a mut TlsStream<S, C>,
    error: Option<Error>,
}

impl<S, C> Future for TlsHandshake<'_, S, C>
where
    C: AsRef<Connection> + AsMut<Connection> + Unpin,
    S: AsyncRead + AsyncWrite + Unpin,
{
    type Output = Result<(), Error>;

    fn poll(mut self: Pin<&mut Self>, ctx: &mut Context<'_>) -> Poll<Self::Output> {
        debug_assert_waker_contract(ctx, |ctx| {
            // Retrieve a result, either from the stored error
            // or by polling Connection::poll_negotiate().
            // Connection::poll_negotiate() only completes once,
            // regardless of how often this method is polled.
            let result = match self.error.take() {
                Some(err) => Err(err),
                None => {
                    let handshake_poll = self.tls.with_io(ctx, |context| {
                        let conn = context.get_mut().as_mut();
                        conn.poll_negotiate().map(|r| r.map(|_| ()))
                    });
                    ready!(handshake_poll)
                }
            };
            // If the result isn't a fatal error, return it immediately.
            // Otherwise, poll Connection::poll_shutdown().
            //
            // Shutdown is only best-effort.
            // When Connection::poll_shutdown() completes, even with an error,
            // we return the original Connection::poll_negotiate() error.
            match result {
                Ok(r) => Ok(r).into(),
                Err(e) if e.is_retryable() => Err(e).into(),
                Err(e) => match Pin::new(&mut self.tls).poll_shutdown(ctx) {
                    Pending => {
                        self.error = Some(e);
                        Pending
                    }
                    Ready(_) => Err(e).into(),
                },
            }
        })
    }
}

pub struct TlsStream<S, C = Connection>
where
    C: AsRef<Connection> + AsMut<Connection> + Unpin,
    S: AsyncRead + AsyncWrite + Unpin,
{
    conn: C,
    stream: S,
    blinding: Option<Pin<Box<Sleep>>>,
    shutdown_error: Option<Error>,
}

impl<S, C> TlsStream<S, C>
where
    C: AsRef<Connection> + AsMut<Connection> + Unpin,
    S: AsyncRead + AsyncWrite + Unpin,
{
    ///Access a shared reference to the underlaying io stream
    pub fn get_ref(&self) -> &S {
        &self.stream
    }

    ///Access the mutable reference to the underlaying io stream
    pub fn get_mut(&mut self) -> &mut S {
        &mut self.stream
    }

    async fn open(conn: C, stream: S) -> Result<Self, Error> {
        let mut tls = TlsStream {
            conn,
            stream,
            blinding: None,
            shutdown_error: None,
        };
        TlsHandshake {
            tls: &mut tls,
            error: None,
        }
        .await?;
        Ok(tls)
    }

    fn with_io<F, R>(&mut self, ctx: &mut Context, action: F) -> Poll<Result<R, Error>>
    where
        F: FnOnce(Pin<&mut Self>) -> Poll<Result<R, Error>>,
    {
        // Setting contexts on a connection is considered unsafe
        // because the raw pointers provide no lifetime or memory guarantees.
        // We protect against this by pinning the stream during the action
        // and clearing the context afterwards.
        unsafe {
            let context = self as *mut Self as *mut c_void;

            self.as_mut().set_receive_callback(Some(Self::recv_io_cb))?;
            self.as_mut().set_send_callback(Some(Self::send_io_cb))?;
            self.as_mut().set_receive_context(context)?;
            self.as_mut().set_send_context(context)?;
            self.as_mut().set_waker(Some(ctx.waker()))?;
            self.as_mut().set_blinding(Blinding::SelfService)?;

            let result = action(Pin::new(self));

            self.as_mut().set_receive_callback(None)?;
            self.as_mut().set_send_callback(None)?;
            self.as_mut().set_receive_context(std::ptr::null_mut())?;
            self.as_mut().set_send_context(std::ptr::null_mut())?;
            self.as_mut().set_waker(None)?;
            result
        }
    }

    fn poll_io<F>(ctx: *mut c_void, action: F) -> c_int
    where
        F: FnOnce(Pin<&mut S>, &mut Context) -> Poll<Result<usize, std::io::Error>>,
    {
        debug_assert_ne!(ctx, std::ptr::null_mut());
        let tls = unsafe { &mut *(ctx as *mut Self) };

        let mut async_context = Context::from_waker(tls.conn.as_ref().waker().unwrap());
        let stream = Pin::new(&mut tls.stream);

        let res = debug_assert_waker_contract(&mut async_context, |async_context| {
            action(stream, async_context)
        });

        match res {
            Poll::Ready(Ok(len)) => len as c_int,
            Poll::Pending => {
                set_errno(Errno(libc::EWOULDBLOCK));
                CallbackResult::Failure.into()
            }
            _ => CallbackResult::Failure.into(),
        }
    }

    unsafe extern "C" fn recv_io_cb(ctx: *mut c_void, buf: *mut u8, len: u32) -> c_int {
        Self::poll_io(ctx, |stream, async_context| {
            let mut dest = ReadBuf::new(std::slice::from_raw_parts_mut(buf, len as usize));
            stream
                .poll_read(async_context, &mut dest)
                .map_ok(|_| dest.filled().len())
        })
    }

    unsafe extern "C" fn send_io_cb(ctx: *mut c_void, buf: *const u8, len: u32) -> c_int {
        Self::poll_io(ctx, |stream, async_context| {
            let src = std::slice::from_raw_parts(buf, len as usize);
            stream.poll_write(async_context, src)
        })
    }

    /// Polls the blinding timer, if there is any.
    ///
    /// s2n has a "blinding" functionality - when a bad behavior from the peer
    /// is detected, sleeps for 10-30 seconds before answering the client
    /// and closing the connection. This mitigates some timing side channels
    /// that could leak information about encrypted data. See the
    /// `s2n_connection_set_blinding` docs for more details.
    ///
    /// For security reasons, to allow for blinding to correctly function,
    /// before dropping an s2n connection, you should wait until either
    /// `poll_blinding` or `poll_shutdown` (which calls `poll_blinding`
    /// internally) returns ready.
    pub fn poll_blinding(self: Pin<&mut Self>, ctx: &mut Context<'_>) -> Poll<Result<(), Error>> {
<<<<<<< HEAD
        tracing::info!("checking blinding");
        let tls = self.get_mut();
=======
        debug_assert_waker_contract(ctx, |ctx| {
            let tls = self.get_mut();

            if tls.blinding.is_none() {
                let delay = tls.as_ref().remaining_blinding_delay()?;
                if !delay.is_zero() {
                    // Sleep operates at the milisecond resolution, so add an extra
                    // millisecond to account for any stray nanoseconds.
                    let safety = Duration::from_millis(1);
                    tls.blinding = Some(Box::pin(sleep(delay.saturating_add(safety))));
                }
            };
>>>>>>> 66a3bcbb

            if let Some(timer) = tls.blinding.as_mut() {
                ready!(timer.as_mut().poll(ctx));
                tls.blinding = None;
            }

            Poll::Ready(Ok(()))
        })
    }

    pub async fn apply_blinding(&mut self) -> Result<(), Error> {
        ApplyBlinding { stream: self }.await
    }
}

impl<S, C> AsRef<Connection> for TlsStream<S, C>
where
    C: AsRef<Connection> + AsMut<Connection> + Unpin,
    S: AsyncRead + AsyncWrite + Unpin,
{
    fn as_ref(&self) -> &Connection {
        self.conn.as_ref()
    }
}

impl<S, C> AsMut<Connection> for TlsStream<S, C>
where
    C: AsRef<Connection> + AsMut<Connection> + Unpin,
    S: AsyncRead + AsyncWrite + Unpin,
{
    fn as_mut(&mut self) -> &mut Connection {
        self.conn.as_mut()
    }
}

impl<S, C> AsyncRead for TlsStream<S, C>
where
    C: AsRef<Connection> + AsMut<Connection> + Unpin,
    S: AsyncRead + AsyncWrite + Unpin,
{
    fn poll_read(
        self: Pin<&mut Self>,
        ctx: &mut Context<'_>,
        buf: &mut ReadBuf<'_>,
    ) -> Poll<io::Result<()>> {
        let tls = self.get_mut();
        tls.with_io(ctx, |mut context| {
            context
                .conn
                .as_mut()
                // Safe since poll_recv_uninitialized does not
                // deinitialize any bytes.
                .poll_recv_uninitialized(unsafe { buf.unfilled_mut() })
                .map_ok(|size| {
                    unsafe {
                        // Safe since poll_recv_uninitialized guaranteed
                        // us that the first `size` bytes have been
                        // initialized.
                        buf.assume_init(size);
                    }
                    buf.advance(size);
                })
        })
        .map_err(io::Error::from)
    }
}

impl<S, C> AsyncWrite for TlsStream<S, C>
where
    C: AsRef<Connection> + AsMut<Connection> + Unpin,
    S: AsyncRead + AsyncWrite + Unpin,
{
    fn poll_write(
        self: Pin<&mut Self>,
        ctx: &mut Context<'_>,
        buf: &[u8],
    ) -> Poll<io::Result<usize>> {
        let tls = self.get_mut();
        tls.with_io(ctx, |mut context| context.conn.as_mut().poll_send(buf))
            .map_err(io::Error::from)
    }

    fn poll_flush(self: Pin<&mut Self>, ctx: &mut Context<'_>) -> Poll<io::Result<()>> {
        let tls = self.get_mut();

        ready!(tls.with_io(ctx, |mut context| {
            context.conn.as_mut().poll_flush().map(|r| r.map(|_| ()))
        }))
        .map_err(io::Error::from)?;

        Pin::new(&mut tls.stream).poll_flush(ctx)
    }

    fn poll_shutdown(mut self: Pin<&mut Self>, ctx: &mut Context<'_>) -> Poll<io::Result<()>> {
        debug_assert_waker_contract(ctx, |ctx| {
            ready!(self.as_mut().poll_blinding(ctx))?;

            // s2n_shutdown_send must not be called again if it errors
            if self.shutdown_error.is_none() {
                let result = ready!(self.as_mut().with_io(ctx, |mut context| {
                    context
                        .conn
                        .as_mut()
                        .poll_shutdown_send()
                        .map(|r| r.map(|_| ()))
                }));
                if let Err(error) = result {
                    self.shutdown_error = Some(error);
                    // s2n_shutdown_send only writes, so will never trigger blinding again.
                    // So we do not need to poll_blinding again after this error.
                }
            };

            let tcp_result = ready!(Pin::new(&mut self.as_mut().stream).poll_shutdown(ctx));

            if let Some(err) = self.shutdown_error.take() {
                // poll methods shouldn't be called again after returning Ready, but
                // nothing actually prevents it so poll_shutdown should handle it.
                // s2n_shutdown can be polled indefinitely after succeeding, but not after failing.
                // s2n_tls::error::Error isn't cloneable, so we can't just return the same error
                // if poll_shutdown is called again. Instead, save a different error.
                let next_error = Error::application("Shutdown called again after error".into());
                self.shutdown_error = Some(next_error);

                Ready(Err(io::Error::from(err)))
            } else {
                Ready(tcp_result)
            }
        })
    }
}

impl<S, C> fmt::Debug for TlsStream<S, C>
where
    C: AsRef<Connection> + AsMut<Connection> + Unpin,
    S: AsyncRead + AsyncWrite + Unpin,
{
    fn fmt(&self, f: &mut fmt::Formatter) -> fmt::Result {
        f.debug_struct("TlsStream")
            .field("connection", self.as_ref())
            .finish()
    }
}

struct ApplyBlinding<'a, S, C>
where
    C: AsRef<Connection> + AsMut<Connection> + Unpin,
    S: AsyncRead + AsyncWrite + Unpin,
{
    stream: &'a mut TlsStream<S, C>,
}

impl<'a, S, C> Future for ApplyBlinding<'a, S, C>
where
    C: AsRef<Connection> + AsMut<Connection> + Unpin,
    S: AsyncRead + AsyncWrite + Unpin,
{
    type Output = Result<(), Error>;

    fn poll(mut self: Pin<&mut Self>, ctx: &mut Context<'_>) -> Poll<Self::Output> {
        Pin::new(&mut *self.as_mut().stream).poll_blinding(ctx)
    }
}<|MERGE_RESOLUTION|>--- conflicted
+++ resolved
@@ -268,10 +268,6 @@
     /// `poll_blinding` or `poll_shutdown` (which calls `poll_blinding`
     /// internally) returns ready.
     pub fn poll_blinding(self: Pin<&mut Self>, ctx: &mut Context<'_>) -> Poll<Result<(), Error>> {
-<<<<<<< HEAD
-        tracing::info!("checking blinding");
-        let tls = self.get_mut();
-=======
         debug_assert_waker_contract(ctx, |ctx| {
             let tls = self.get_mut();
 
@@ -284,7 +280,6 @@
                     tls.blinding = Some(Box::pin(sleep(delay.saturating_add(safety))));
                 }
             };
->>>>>>> 66a3bcbb
 
             if let Some(timer) = tls.blinding.as_mut() {
                 ready!(timer.as_mut().poll(ctx));
