--- conflicted
+++ resolved
@@ -59,16 +59,6 @@
 ////////////////////////////////////////////////////////////////////////////////
 
 /// Mock the "generateMAC" operation for `key` on `message`.
-<<<<<<< HEAD
-fn construct_rule(key: MockKmsKey, message: u64) -> Rule {
-    let mac = {
-        let s_key = hmac::Key::new(hmac::HMAC_SHA384, key.material);
-        let tag = hmac::sign(&s_key, &message.to_be_bytes());
-        tag.as_ref().to_vec()
-    };
-
-    let message = Blob::new(message.to_be_bytes().to_vec());
-=======
 fn construct_rule(key: MockKmsKey, epoch: u64) -> Rule {
     let message = EpochSecret::construct_message(epoch);
     let mac = {
@@ -78,7 +68,6 @@
     };
 
     let message = Blob::new(message);
->>>>>>> 1eb6face
     let mac = Blob::new(mac);
 
     mock!(Client::generate_mac)
@@ -86,21 +75,13 @@
         .then_output(move || GenerateMacOutput::builder().mac(mac.clone()).build())
 }
 
-<<<<<<< HEAD
-/// This will return a fake KMS client supporting the
-=======
 /// a fake KMS client that allows MAC generation for a range of epochs.
->>>>>>> 1eb6face
 pub fn mocked_kms_client() -> Client {
     let mut rules = Vec::new();
 
     let current_epoch = epoch_schedule::current_epoch();
 
-<<<<<<< HEAD
     for epoch in (current_epoch - MOCKED_EPOCH_COUNT)..=(current_epoch + MOCKED_EPOCH_COUNT) {
-=======
-    for epoch in (current_epoch - 5)..=(current_epoch + MOCKED_EPOCH_COUNT) {
->>>>>>> 1eb6face
         for key in [KMS_KEY_A, KMS_KEY_B] {
             rules.push(construct_rule(key, epoch));
         }
@@ -207,12 +188,6 @@
 pub struct PskIdentityObserver(pub Arc<Mutex<Vec<PskIdentity>>>);
 impl s2n_tls::callbacks::ClientHelloCallback for PskIdentityObserver {
     fn on_client_hello(
-<<<<<<< HEAD
-        // this method takes an immutable reference to self to prevent the
-        // Config from being mutated by one connection and then used in another
-        // connection, leading to undefined behavior
-=======
->>>>>>> 1eb6face
         &self,
         connection: &mut s2n_tls::connection::Connection,
     ) -> Result<Option<Pin<Box<dyn ConnectionFuture>>>, S2NError> {
