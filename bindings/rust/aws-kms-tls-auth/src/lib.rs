#![allow(dead_code)]
// allow dead code for piece-wise commits

// Copyright Amazon.com, Inc. or its affiliates. All Rights Reserved.
// SPDX-License-Identifier: Apache-2.0

//! The KMS TLS PSK Provider provides a way to get a mutually authenticated TLS
//! connection using IAM credentials, KMS, and the external PSK feature of TLS 1.3.
<<<<<<< HEAD
//! 
//! # Design
//! 
//! `aws-kms-tls-auth` allows a fleet of instance to mutually authenticate each 
//! other. You will configured a single [KMS HMAC Key](https://docs.aws.amazon.com/kms/latest/developerguide/hmac.html)
//! with a SHA384 signing spec and grant all of the instances IAM permissions to
//! call `kms:GenerateMAC` on the KMS key. Clients and servers are considered 
//! interchangeable.
//! 
//! Instances will call `kms:GenerateMAC(days_since_unix_epoch)` to obtain a secret
//! that is shared across the fleet. This is referred to as the `epoch_secret`. 
//! This secret will rotate daily.
//! 
//! For each new connection, the instance will generate a nonce (`session_name`)
//! and use that along with the `epoch_secret` to derive a connection-specific secret. 
//! This unique secret will then be used for RFC-standard, TLS 1.3 PSK authentication 
//! (PSK with (EC)DHE handshake mode).
//! 
//! The authenticated identity of a peer is “the peer has IAM permissions to call
//! `kms:GenerateMAC` on the trusted KMS key”.
//! 
=======
//!
//! # Design
//!
//! `aws-kms-tls-auth` allows a fleet of instances to mutually authenticate each
//! other. You will configure a single [KMS HMAC Key](https://docs.aws.amazon.com/kms/latest/developerguide/hmac.html)
//! with a SHA384 signing spec and grant all of the instances IAM permissions to
//! call `kms:GenerateMAC` on the KMS key. Clients and servers are considered
//! interchangeable.
//!
//! Instances will call `kms:GenerateMAC(days_since_unix_epoch)` to obtain a secret
//! that is shared across the fleet. This is referred to as the `epoch_secret`.
//! This secret will rotate daily.
//!
//! For each new connection, the instance will generate a nonce (`session_name`)
//! and use that along with the `epoch_secret` to derive a connection-specific secret.
//! This unique secret will then be used for RFC-standard, TLS 1.3 PSK authentication
//! (PSK with (EC)DHE handshake mode).
//!
//! The authenticated identity of a peer is “the peer has IAM permissions to call
//! `kms:GenerateMAC` on the trusted KMS key”.
//!
>>>>>>> 1eb6face
//! ## Deployment Concerns
//!
//! The KMS Key ARN that the [`PskProvider`] is configured with must be supplied
//! to the [`PskReceiver`]. Otherwise handshakes will fail.
//!
//! Note that the [`PskReceiver`] supports lists for both of these items, so
//! zero-downtime migrations are possible. _Example_: if the client fleet wanted
//! to switch from Key A to Key B it would go through the following stages
//! 1. clients -> [A]     server -> [A]
//! 2. clients -> [A]     server -> [A & B]
//! 3. clients -> [A][B], server -> [A & B]
//! 4. clients ->    [B], server -> [A & B]
//! 5. clients ->    [B], server ->     [B]

mod codec;
mod epoch_schedule;
mod prefixed_list;
mod provider;
mod psk_derivation;
mod psk_parser;
mod receiver;
#[cfg(test)]
pub(crate) mod test_utils;

use std::time::Duration;

pub type KeyArn = String;
<<<<<<< HEAD
pub use receiver::PskReceiver;
=======
>>>>>>> 1eb6face
pub use provider::PskProvider;
pub use psk_derivation::PskVersion;
pub use receiver::PskReceiver;

// We have "pub" use statement so these can be fuzz tested
pub use codec::DecodeValue;
pub use psk_parser::PresharedKeyClientHello;

const ONE_HOUR: Duration = Duration::from_secs(3_600);

#[cfg(test)]
mod integration_tests {
    use aws_config::Region;
    use aws_sdk_kms::Client;
    use tracing_subscriber::EnvFilter;

<<<<<<< HEAD
    use crate::{provider::PskProvider, receiver::PskReceiver, test_utils::{configs_from_callbacks, handshake, KMS_KEY_ARN_A, KMS_KEY_ARN_B}};

    use super::*;

    const KEY_ARN: &str =
        "arn:aws:kms:us-west-2:109149295617:key/c45d0b28-52c4-489d-b926-ed85f9d97c3c";

    pub async fn test_kms_client() -> Client {
        let shared_config = aws_config::from_env()
            .region(Region::new("us-west-2"))
            .load()
            .await;
        Client::new(&shared_config)
    }

    #[tokio::test]
    async fn test_handshake() {
        let filter = EnvFilter::new("aws_kms_tls_auth=trace");
        tracing_subscriber::fmt()
            .with_max_level(tracing::Level::DEBUG)
            .with_env_filter(filter)
            .init();
        let kms_client = test_kms_client().await;
        let key_arn = KEY_ARN.to_owned();

        let client_psk_provider =
            PskProvider::initialize(kms_client.clone(), key_arn.clone(), |_| {})
                .await
                .unwrap();
        let server_psk_receiver = PskReceiver::initialize(kms_client, vec![key_arn], |_| {})
            .await
            .unwrap();
        println!("{server_psk_receiver:?}");

        let (client_config, server_config) =
            configs_from_callbacks(client_psk_provider, server_psk_receiver);
        handshake(&client_config, &server_config).await.unwrap();
        handshake(&client_config, &server_config).await.unwrap();
    }

=======
    use crate::{
        provider::PskProvider,
        receiver::PskReceiver,
        test_utils::{configs_from_callbacks, handshake, KMS_KEY_ARN_A, KMS_KEY_ARN_B},
    };

    use super::*;

>>>>>>> 1eb6face
    #[tokio::test]
    async fn basic_handshake() {
        let psk_provider_a = PskProvider::initialize(
            test_utils::mocked_kms_client(),
            KMS_KEY_ARN_A.to_owned(),
            |_| {},
        )
        .await
        .unwrap();
        let psk_provider_b = PskProvider::initialize(
            test_utils::mocked_kms_client(),
            KMS_KEY_ARN_B.to_owned(),
            |_| {},
        )
        .await
        .unwrap();
        let psk_receiver = PskReceiver::initialize(
            test_utils::mocked_kms_client(),
            vec![KMS_KEY_ARN_A.to_owned(), KMS_KEY_ARN_B.to_owned()],
            |_| {},
        )
        .await
        .unwrap();

        let client_config_a = test_utils::make_client_config(psk_provider_a);
        let client_config_b = test_utils::make_client_config(psk_provider_b);
        let server_config = test_utils::make_server_config(psk_receiver);

        handshake(&client_config_a, &server_config).await.unwrap();
        handshake(&client_config_b, &server_config).await.unwrap();
    }

    /// if the server only trusts key a, then a handshake with a psk from key b
    /// will fail
    #[tokio::test]
    async fn untrusted_key_arn() {
        let psk_provider_a = PskProvider::initialize(
            test_utils::mocked_kms_client(),
            KMS_KEY_ARN_A.to_owned(),
            |_| {},
        )
        .await
        .unwrap();
        let psk_provider_b = PskProvider::initialize(
            test_utils::mocked_kms_client(),
            KMS_KEY_ARN_B.to_owned(),
            |_| {},
        )
        .await
        .unwrap();
        let psk_receiver = PskReceiver::initialize(
            test_utils::mocked_kms_client(),
            vec![KMS_KEY_ARN_A.to_owned()],
            |_| {},
        )
        .await
        .unwrap();

        let client_config_a = test_utils::make_client_config(psk_provider_a);
        let client_config_b = test_utils::make_client_config(psk_provider_b);
        let server_config = test_utils::make_server_config(psk_receiver);

        handshake(&client_config_a, &server_config).await.unwrap();
        let err = handshake(&client_config_b, &server_config)
            .await
            .unwrap_err()
            .to_string();
        // e.g. "no matching kms binder found for session c69d62609826836e718a7f1509effbde"
        assert!(err.contains("no matching kms binder found for session "));
    }
}<|MERGE_RESOLUTION|>--- conflicted
+++ resolved
@@ -6,29 +6,6 @@
 
 //! The KMS TLS PSK Provider provides a way to get a mutually authenticated TLS
 //! connection using IAM credentials, KMS, and the external PSK feature of TLS 1.3.
-<<<<<<< HEAD
-//! 
-//! # Design
-//! 
-//! `aws-kms-tls-auth` allows a fleet of instance to mutually authenticate each 
-//! other. You will configured a single [KMS HMAC Key](https://docs.aws.amazon.com/kms/latest/developerguide/hmac.html)
-//! with a SHA384 signing spec and grant all of the instances IAM permissions to
-//! call `kms:GenerateMAC` on the KMS key. Clients and servers are considered 
-//! interchangeable.
-//! 
-//! Instances will call `kms:GenerateMAC(days_since_unix_epoch)` to obtain a secret
-//! that is shared across the fleet. This is referred to as the `epoch_secret`. 
-//! This secret will rotate daily.
-//! 
-//! For each new connection, the instance will generate a nonce (`session_name`)
-//! and use that along with the `epoch_secret` to derive a connection-specific secret. 
-//! This unique secret will then be used for RFC-standard, TLS 1.3 PSK authentication 
-//! (PSK with (EC)DHE handshake mode).
-//! 
-//! The authenticated identity of a peer is “the peer has IAM permissions to call
-//! `kms:GenerateMAC` on the trusted KMS key”.
-//! 
-=======
 //!
 //! # Design
 //!
@@ -50,7 +27,6 @@
 //! The authenticated identity of a peer is “the peer has IAM permissions to call
 //! `kms:GenerateMAC` on the trusted KMS key”.
 //!
->>>>>>> 1eb6face
 //! ## Deployment Concerns
 //!
 //! The KMS Key ARN that the [`PskProvider`] is configured with must be supplied
@@ -78,10 +54,6 @@
 use std::time::Duration;
 
 pub type KeyArn = String;
-<<<<<<< HEAD
-pub use receiver::PskReceiver;
-=======
->>>>>>> 1eb6face
 pub use provider::PskProvider;
 pub use psk_derivation::PskVersion;
 pub use receiver::PskReceiver;
@@ -98,48 +70,6 @@
     use aws_sdk_kms::Client;
     use tracing_subscriber::EnvFilter;
 
-<<<<<<< HEAD
-    use crate::{provider::PskProvider, receiver::PskReceiver, test_utils::{configs_from_callbacks, handshake, KMS_KEY_ARN_A, KMS_KEY_ARN_B}};
-
-    use super::*;
-
-    const KEY_ARN: &str =
-        "arn:aws:kms:us-west-2:109149295617:key/c45d0b28-52c4-489d-b926-ed85f9d97c3c";
-
-    pub async fn test_kms_client() -> Client {
-        let shared_config = aws_config::from_env()
-            .region(Region::new("us-west-2"))
-            .load()
-            .await;
-        Client::new(&shared_config)
-    }
-
-    #[tokio::test]
-    async fn test_handshake() {
-        let filter = EnvFilter::new("aws_kms_tls_auth=trace");
-        tracing_subscriber::fmt()
-            .with_max_level(tracing::Level::DEBUG)
-            .with_env_filter(filter)
-            .init();
-        let kms_client = test_kms_client().await;
-        let key_arn = KEY_ARN.to_owned();
-
-        let client_psk_provider =
-            PskProvider::initialize(kms_client.clone(), key_arn.clone(), |_| {})
-                .await
-                .unwrap();
-        let server_psk_receiver = PskReceiver::initialize(kms_client, vec![key_arn], |_| {})
-            .await
-            .unwrap();
-        println!("{server_psk_receiver:?}");
-
-        let (client_config, server_config) =
-            configs_from_callbacks(client_psk_provider, server_psk_receiver);
-        handshake(&client_config, &server_config).await.unwrap();
-        handshake(&client_config, &server_config).await.unwrap();
-    }
-
-=======
     use crate::{
         provider::PskProvider,
         receiver::PskReceiver,
@@ -148,7 +78,6 @@
 
     use super::*;
 
->>>>>>> 1eb6face
     #[tokio::test]
     async fn basic_handshake() {
         let psk_provider_a = PskProvider::initialize(
