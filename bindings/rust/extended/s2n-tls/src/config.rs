// Copyright Amazon.com, Inc. or its affiliates. All Rights Reserved.
// SPDX-License-Identifier: Apache-2.0

#[cfg(feature = "unstable-renegotiate")]
use crate::renegotiate::RenegotiateCallback;
use crate::{
    callbacks::*,
    cert_chain::CertificateChain,
    enums::*,
    error::{Error, ErrorType, Fallible},
    foreign_types::S2NRef,
    security,
};
use core::{convert::TryInto, ptr::NonNull};
use s2n_tls_sys::*;
use std::{
    ffi::{c_void, CString},
    path::Path,
    pin::Pin,
    sync::atomic::{AtomicUsize, Ordering},
    task::Poll,
    time::{Duration, SystemTime},
};

/// Corresponds to [s2n_config].
#[derive(Debug, PartialEq)]
pub struct Config(NonNull<s2n_config>);

/// # Safety
///
/// Safety: s2n_config objects can be sent across threads
unsafe impl Send for Config {}

/// # Safety
///
/// Safety: All C methods that mutate the s2n_config are wrapped
/// in Rust methods that require a mutable reference.
unsafe impl Sync for Config {}

impl Config {
    /// Returns a Config object with pre-defined defaults.
    ///
    /// Use the [`Builder`] if custom configuration is desired.
    ///
    /// # Warning
    ///
    /// The newly created Config will use the default security policy.
    /// Consider changing this depending on your security and compatibility requirements
    /// by using [`Builder`] and [`Builder::set_security_policy`].
    /// See the s2n-tls usage guide:
    /// <https://aws.github.io/s2n-tls/usage-guide/ch06-security-policies.html>
    pub fn new() -> Self {
        Self::default()
    }

    /// Returns a Builder which can be used to configure the Config
    pub fn builder() -> Builder {
        Builder::default()
    }

    /// # Safety
    ///
    /// This config _MUST_ have been initialized with a [`Builder`].
    /// Additionally, this does NOT increment the config reference count,
    /// so consider cloning the result if the source pointer is still
    /// valid and usable afterwards.
    pub(crate) unsafe fn from_raw(config: NonNull<s2n_config>) -> Self {
        let config = Self(config);

        // Check if the context can be retrieved.
        // If it can't, this is not a valid config.
        config.context();

        config
    }

    pub(crate) fn as_mut_ptr(&mut self) -> *mut s2n_config {
        self.0.as_ptr()
    }

    /// Retrieve a reference to the [`Context`] stored on the config.
    ///
    /// Corresponds to [s2n_config_get_ctx].
    pub(crate) fn context(&self) -> &Context {
        let mut ctx = core::ptr::null_mut();
        unsafe {
            s2n_config_get_ctx(self.0.as_ptr(), &mut ctx)
                .into_result()
                .unwrap();
            &*(ctx as *const Context)
        }
    }

    /// Retrieve a mutable reference to the [`Context`] stored on the config.
    ///
    /// Corresponds to [s2n_config_get_ctx].
    pub(crate) fn context_mut(&mut self) -> &mut Context {
        let mut ctx = core::ptr::null_mut();
        unsafe {
            s2n_config_get_ctx(self.as_mut_ptr(), &mut ctx)
                .into_result()
                .unwrap();
            &mut *(ctx as *mut Context)
        }
    }

    #[cfg(test)]
    /// Get the refcount associated with the config
    pub fn test_get_refcount(&self) -> Result<usize, Error> {
        let context = self.context();
        Ok(context.refcount.load(Ordering::SeqCst))
    }
}

impl Default for Config {
    fn default() -> Self {
        Builder::new().build().unwrap()
    }
}

impl Clone for Config {
    fn clone(&self) -> Self {
        let context = self.context();

        // Safety
        //
        // Using a relaxed ordering is alright here, as knowledge of the
        // original reference prevents other threads from erroneously deleting
        // the object.
        // https://github.com/rust-lang/rust/blob/e012a191d768adeda1ee36a99ef8b92d51920154/library/alloc/src/sync.rs#L1329
        let _count = context.refcount.fetch_add(1, Ordering::Relaxed);
        Self(self.0)
    }
}

impl Drop for Config {
    /// Corresponds to [s2n_config_free].
    fn drop(&mut self) {
        let context = self.context_mut();
        let count = context.refcount.fetch_sub(1, Ordering::Release);
        debug_assert!(count > 0, "refcount should not drop below 1 instance");

        // only free the config if this is the last instance
        if count != 1 {
            return;
        }

        // Safety
        //
        // The use of Ordering and fence mirrors the `Arc` implementation in
        // the standard library.
        //
        // This fence is needed to prevent reordering of use of the data and
        // deletion of the data.  Because it is marked `Release`, the decreasing
        // of the reference count synchronizes with this `Acquire` fence. This
        // means that use of the data happens before decreasing the reference
        // count, which happens before this fence, which happens before the
        // deletion of the data.
        // https://github.com/rust-lang/rust/blob/e012a191d768adeda1ee36a99ef8b92d51920154/library/alloc/src/sync.rs#L1637
        std::sync::atomic::fence(Ordering::Acquire);

        unsafe {
            // This is the last instance so free the context.
            let context = Box::from_raw(context);
            drop(context);

            let _ = s2n_config_free(self.0.as_ptr()).into_result();
        }
    }
}

pub struct Builder {
    config: Config,
    load_system_certs: bool,
    enable_ocsp: bool,
}

impl Builder {
    /// # Warning
    ///
    /// The newly created Builder will create Configs that use the default security policy.
    /// Consider changing this depending on your security and compatibility requirements
    /// by calling [`Builder::set_security_policy`].
    /// See the s2n-tls usage guide:
    /// <https://aws.github.io/s2n-tls/usage-guide/ch06-security-policies.html>
    ///
    /// Corresponds to [s2n_config_new_minimal],
    /// but also calls [s2n_config_set_client_hello_cb_mode] to set the client
    /// hello callback to non-blocking mode.
    pub fn new() -> Self {
        crate::init::init();
        let config = unsafe { s2n_config_new_minimal().into_result() }.unwrap();

        let context = Box::<Context>::default();
        let context = Box::into_raw(context) as *mut c_void;

        unsafe {
            s2n_config_set_ctx(config.as_ptr(), context)
                .into_result()
                .unwrap();

            // The client hello callback originally did not support async operations,
            // so defaults to blocking mode for backwards compatibility with old integrations.
            // But these bindings use a polling model, so assume non-blocking mode.
            s2n_config_set_client_hello_cb_mode(
                config.as_ptr(),
                s2n_client_hello_cb_mode::NONBLOCKING,
            )
            .into_result()
            .unwrap();
        }

        Self {
            config: Config(config),
            load_system_certs: true,
            enable_ocsp: false,
        }
    }

    /// Corresponds to [s2n_config_set_alert_behavior].
    pub fn set_alert_behavior(&mut self, value: AlertBehavior) -> Result<&mut Self, Error> {
        unsafe { s2n_config_set_alert_behavior(self.as_mut_ptr(), value.into()).into_result() }?;
        Ok(self)
    }

    /// Corresponds to [s2n_config_set_cipher_preferences].
    pub fn set_security_policy(&mut self, policy: &security::Policy) -> Result<&mut Self, Error> {
        unsafe {
            s2n_config_set_cipher_preferences(self.as_mut_ptr(), policy.as_cstr().as_ptr())
                .into_result()
        }?;
        Ok(self)
    }

    /// sets the application protocol preferences on an s2n_config object.
    ///
    /// protocols is a list in order of preference, with most preferred protocol first,
    /// and of length protocol_count. When acting as a client the protocol list is
    /// included in the Client Hello message as the ALPN extension. As a server, the
    /// list is used to negotiate a mutual application protocol with the client. After
    /// the negotiation for the connection has completed, the agreed upon protocol can
    /// be retrieved with s2n_get_application_protocol
    ///
    /// Corresponds to [s2n_config_set_protocol_preferences].
    pub fn set_application_protocol_preference<P: IntoIterator<Item = I>, I: AsRef<[u8]>>(
        &mut self,
        protocols: P,
    ) -> Result<&mut Self, Error> {
        // reset the list
        unsafe {
            s2n_config_set_protocol_preferences(self.as_mut_ptr(), core::ptr::null(), 0)
                .into_result()
        }?;

        for protocol in protocols {
            self.append_application_protocol_preference(protocol.as_ref())?;
        }

        Ok(self)
    }

    /// Corresponds to [s2n_config_append_protocol_preference].
    pub fn append_application_protocol_preference(
        &mut self,
        protocol: &[u8],
    ) -> Result<&mut Self, Error> {
        unsafe {
            s2n_config_append_protocol_preference(
                self.as_mut_ptr(),
                protocol.as_ptr(),
                protocol
                    .len()
                    .try_into()
                    .map_err(|_| Error::INVALID_INPUT)?,
            )
            .into_result()
        }?;
        Ok(self)
    }

    /// Turns off x509 verification
    ///
    /// # Safety
    /// This functionality will weaken the security of the connections. As such, it should only
    /// be used in development environments where obtaining a valid certificate would not be possible.
    ///
    /// Corresponds to [s2n_config_disable_x509_verification].
    pub unsafe fn disable_x509_verification(&mut self) -> Result<&mut Self, Error> {
        s2n_config_disable_x509_verification(self.as_mut_ptr()).into_result()?;
        Ok(self)
    }

    /// Corresponds to [s2n_config_add_dhparams].
    pub fn add_dhparams(&mut self, pem: &[u8]) -> Result<&mut Self, Error> {
        let cstring = CString::new(pem).map_err(|_| Error::INVALID_INPUT)?;
        unsafe { s2n_config_add_dhparams(self.as_mut_ptr(), cstring.as_ptr()).into_result() }?;
        Ok(self)
    }

    /// Associate a `certificate` and corresponding `private_key` with a config.
    /// Using this method, at most one certificate per auth type (ECDSA, RSA, RSA-PSS)
    /// can be loaded.
    ///
    /// For more advanced cert use cases such as sharing certs across configs or
    /// serving different certs based on the client SNI, see [Builder::load_chain].
<<<<<<< HEAD
=======
    ///
    /// Corresponds to [s2n_config_add_cert_chain_and_key].
>>>>>>> eab019f8
    pub fn load_pem(&mut self, certificate: &[u8], private_key: &[u8]) -> Result<&mut Self, Error> {
        let certificate = CString::new(certificate).map_err(|_| Error::INVALID_INPUT)?;
        let private_key = CString::new(private_key).map_err(|_| Error::INVALID_INPUT)?;
        unsafe {
            s2n_config_add_cert_chain_and_key(
                self.as_mut_ptr(),
                certificate.as_ptr(),
                private_key.as_ptr(),
            )
            .into_result()
        }?;
        Ok(self)
    }

    /// Corresponds to [s2n_config_add_cert_chain_and_key_to_store].
    pub fn load_chain(&mut self, chain: CertificateChain<'static>) -> Result<&mut Self, Error> {
        // Out of an abundance of caution, we hold a reference to the CertificateChain
        // regardless of whether add_to_store fails or succeeds. We have limited
        // visibility into the failure modes, so this behavior ensures that _if_
        // the C library held the reference despite the failure, it would continue
        // to be valid memory.
        let result = unsafe {
            s2n_config_add_cert_chain_and_key_to_store(
                self.as_mut_ptr(),
                // SAFETY: audit of add_to_store shows that the certificate chain
                // is not mutated. https://github.com/aws/s2n-tls/issues/4140
                chain.as_ptr() as *mut _,
            )
            .into_result()
        };
        self.context_mut().application_owned_certs.push(chain);
        result?;

        Ok(self)
    }

    /// Corresponds to [s2n_config_set_cert_chain_and_key_defaults].
    pub fn set_default_chains<T: IntoIterator<Item = CertificateChain<'static>>>(
        &mut self,
        chains: T,
    ) -> Result<&mut Self, Error> {
        // Must be equal to S2N_CERT_TYPE_COUNT in s2n_certificate.h.
        const CHAINS_MAX_COUNT: usize = 3;

        let mut chain_arrays: [Option<CertificateChain<'static>>; CHAINS_MAX_COUNT] =
            [None, None, None];
        let mut pointer_array = [std::ptr::null_mut(); CHAINS_MAX_COUNT];
        let mut cert_chain_count = 0;

        for chain in chains.into_iter() {
            if cert_chain_count >= CHAINS_MAX_COUNT {
                return Err(Error::bindings(
                    ErrorType::UsageError,
                    "InvalidInput",
                    "A single default can be specified for RSA, ECDSA, 
                    and RSA-PSS auth types, but more than 3 certs were supplied",
                ));
            }

            // SAFETY: manual inspection of set_defaults shows that certificates
            // are not mutated. https://github.com/aws/s2n-tls/issues/4140
            pointer_array[cert_chain_count] = chain.as_ptr() as *mut _;
            chain_arrays[cert_chain_count] = Some(chain);

            cert_chain_count += 1;
        }

        let collected_chains = chain_arrays.into_iter().take(cert_chain_count).flatten();

        self.context_mut()
            .application_owned_certs
            .extend(collected_chains);

        unsafe {
            s2n_config_set_cert_chain_and_key_defaults(
                self.as_mut_ptr(),
                pointer_array.as_mut_ptr(),
                cert_chain_count as u32,
            )
            .into_result()
        }?;

        Ok(self)
    }

    /// Corresponds to [s2n_config_add_cert_chain].
    pub fn load_public_pem(&mut self, certificate: &[u8]) -> Result<&mut Self, Error> {
        let size: u32 = certificate
            .len()
            .try_into()
            .map_err(|_| Error::INVALID_INPUT)?;
        let certificate = certificate.as_ptr() as *mut u8;
        unsafe { s2n_config_add_cert_chain(self.as_mut_ptr(), certificate, size) }.into_result()?;
        Ok(self)
    }

    /// Corresponds to [s2n_config_add_pem_to_trust_store].
    pub fn trust_pem(&mut self, certificate: &[u8]) -> Result<&mut Self, Error> {
        let certificate = CString::new(certificate).map_err(|_| Error::INVALID_INPUT)?;
        unsafe {
            s2n_config_add_pem_to_trust_store(self.as_mut_ptr(), certificate.as_ptr()).into_result()
        }?;
        Ok(self)
    }

    /// Adds to the trust store from a CA file or directory containing trusted certificates.
    ///
    /// Corresponds to [s2n_config_set_verification_ca_location], except it
    /// calls [s2n_config_set_status_request_type] with NONE to avoid
    /// automatically enabling OCSP stapling.
    pub fn trust_location(
        &mut self,
        file: Option<&Path>,
        dir: Option<&Path>,
    ) -> Result<&mut Self, Error> {
        fn to_cstr(input: Option<&Path>) -> Result<Option<CString>, Error> {
            Ok(match input {
                Some(input) => {
                    let string = input.to_str().ok_or(Error::INVALID_INPUT)?;
                    let cstring = CString::new(string).map_err(|_| Error::INVALID_INPUT)?;
                    Some(cstring)
                }
                None => None,
            })
        }

        let file_cstr = to_cstr(file)?;
        let file_ptr = file_cstr
            .as_ref()
            .map(|f| f.as_ptr())
            .unwrap_or(core::ptr::null());

        let dir_cstr = to_cstr(dir)?;
        let dir_ptr = dir_cstr
            .as_ref()
            .map(|f| f.as_ptr())
            .unwrap_or(core::ptr::null());

        unsafe {
            s2n_config_set_verification_ca_location(self.as_mut_ptr(), file_ptr, dir_ptr)
                .into_result()
        }?;

        // If OCSP has not been explicitly requested, turn off OCSP. This is to prevent this function from
        // automatically enabling `OCSP` due to the legacy behavior of `s2n_config_set_verification_ca_location`
        if !self.enable_ocsp {
            unsafe {
                s2n_config_set_status_request_type(self.as_mut_ptr(), s2n_status_request_type::NONE)
                    .into_result()?
            };
        }

        Ok(self)
    }

    /// Sets whether or not default system certificates will be loaded into the trust store.
    ///
    /// Set to false for increased performance if system certificates are not needed during
    /// certificate validation.
    ///
    /// Corresponds to [s2n_config_load_system_certs].
    pub fn with_system_certs(&mut self, load_system_certs: bool) -> Result<&mut Self, Error> {
        self.load_system_certs = load_system_certs;
        Ok(self)
    }

    /// Corresponds to [s2n_config_wipe_trust_store].
    pub fn wipe_trust_store(&mut self) -> Result<&mut Self, Error> {
        unsafe { s2n_config_wipe_trust_store(self.as_mut_ptr()).into_result()? };
        Ok(self)
    }

    /// Sets whether or not a client certificate should be required to complete the TLS connection.
    ///
    /// See the [Usage Guide](https://github.com/aws/s2n-tls/blob/main/docs/USAGE-GUIDE.md#client-auth-related-calls) for more details.
    ///
    /// Corresponds to [s2n_config_set_client_auth_type].
    pub fn set_client_auth_type(&mut self, auth_type: ClientAuthType) -> Result<&mut Self, Error> {
        unsafe {
            s2n_config_set_client_auth_type(self.as_mut_ptr(), auth_type.into()).into_result()
        }?;
        Ok(self)
    }

    /// Clients will request OCSP stapling from the server.
    ///
    /// Corresponds to [s2n_config_set_status_request_type].
    pub fn enable_ocsp(&mut self) -> Result<&mut Self, Error> {
        unsafe {
            s2n_config_set_status_request_type(self.as_mut_ptr(), s2n_status_request_type::OCSP)
                .into_result()
        }?;
        self.enable_ocsp = true;
        Ok(self)
    }

    /// Sets the OCSP data for the default certificate chain associated with the Config.
    ///
    /// Servers will send the data in response to OCSP stapling requests from clients.
    ///
    /// Corresponds to [s2n_config_set_extension_data] with OCSP_STAPLING.
    //
    // NOTE: this modifies a certificate chain, NOT the Config itself. This is currently safe
    // because the certificate chain is set with s2n_config_add_cert_chain_and_key, which
    // creates a new certificate chain only accessible by the given config. It will
    // NOT be safe when we add support for the newer s2n_config_add_cert_chain_and_key_to_store API,
    // which allows certificate chains to be shared across configs.
    // In that case, we'll need additional guard rails either in these bindings or in the underlying C.
    pub fn set_ocsp_data(&mut self, data: &[u8]) -> Result<&mut Self, Error> {
        let size: u32 = data.len().try_into().map_err(|_| Error::INVALID_INPUT)?;
        unsafe {
            s2n_config_set_extension_data(
                self.as_mut_ptr(),
                s2n_tls_extension_type::OCSP_STAPLING,
                data.as_ptr(),
                size,
            )
            .into_result()
        }?;
        self.enable_ocsp()
    }

    /// Sets the callback to use for verifying that a hostname from an X.509 certificate is
    /// trusted.
    ///
    /// The callback may be called more than once during certificate validation as each SAN on
    /// the certificate will be checked.
    ///
    /// Corresponds to [s2n_config_set_verify_host_callback].
    pub fn set_verify_host_callback<T: 'static + VerifyHostNameCallback>(
        &mut self,
        handler: T,
    ) -> Result<&mut Self, Error> {
        unsafe extern "C" fn verify_host_cb_fn(
            host_name: *const ::libc::c_char,
            host_name_len: usize,
            context: *mut ::libc::c_void,
        ) -> u8 {
            let context = &mut *(context as *mut Context);
            let handler = context.verify_host_callback.as_mut().unwrap();
            verify_host(host_name, host_name_len, handler)
        }

        self.context_mut().verify_host_callback = Some(Box::new(handler));
        unsafe {
            s2n_config_set_verify_host_callback(
                self.as_mut_ptr(),
                Some(verify_host_cb_fn),
                self.context_mut() as *mut Context as *mut c_void,
            )
            .into_result()?;
        }
        Ok(self)
    }

    /// # Safety
    /// THIS SHOULD BE USED FOR DEBUGGING PURPOSES ONLY!
    /// The `context` pointer must live at least as long as the config
    ///
    /// Corresponds to [s2n_config_set_key_log_cb].
    pub unsafe fn set_key_log_callback(
        &mut self,
        callback: s2n_key_log_fn,
        context: *mut core::ffi::c_void,
    ) -> Result<&mut Self, Error> {
        s2n_config_set_key_log_cb(self.as_mut_ptr(), callback, context).into_result()?;
        Ok(self)
    }

    /// Corresponds to [s2n_config_set_max_cert_chain_depth].
    pub fn set_max_cert_chain_depth(&mut self, depth: u16) -> Result<&mut Self, Error> {
        unsafe { s2n_config_set_max_cert_chain_depth(self.as_mut_ptr(), depth).into_result() }?;
        Ok(self)
    }

    /// Corresponds to [s2n_config_set_send_buffer_size].
    pub fn set_send_buffer_size(&mut self, size: u32) -> Result<&mut Self, Error> {
        unsafe { s2n_config_set_send_buffer_size(self.as_mut_ptr(), size).into_result() }?;
        Ok(self)
    }

    /// Set a custom callback function which is run after parsing the client hello.
    ///
    /// Corresponds to [s2n_config_set_client_hello_cb].
    pub fn set_client_hello_callback<T: 'static + ClientHelloCallback>(
        &mut self,
        handler: T,
    ) -> Result<&mut Self, Error> {
        unsafe extern "C" fn client_hello_cb(
            connection_ptr: *mut s2n_connection,
            _context: *mut core::ffi::c_void,
        ) -> libc::c_int {
            with_context(connection_ptr, |conn, context| {
                let callback = context.client_hello_callback.as_ref();
                let future = callback
                    .map(|c| c.on_client_hello(conn))
                    .unwrap_or(Ok(None));
                AsyncCallback::trigger_client_hello_cb(future, conn)
            })
            .into()
        }

        let handler = Box::new(handler);
        let context = self.context_mut();
        context.client_hello_callback = Some(handler);

        unsafe {
            s2n_config_set_client_hello_cb(
                self.as_mut_ptr(),
                Some(client_hello_cb),
                core::ptr::null_mut(),
            )
            .into_result()?;
        }

        Ok(self)
    }

    pub fn set_connection_initializer<T: 'static + ConnectionInitializer>(
        &mut self,
        handler: T,
    ) -> Result<&mut Self, Error> {
        // Store callback in config context
        let handler = Box::new(handler);
        let context = self.context_mut();
        context.connection_initializer = Some(handler);
        Ok(self)
    }

    /// Sets a custom callback which provides access to session tickets when they arrive
    ///
    /// Corresponds to [s2n_config_set_session_ticket_cb].
    pub fn set_session_ticket_callback<T: 'static + SessionTicketCallback>(
        &mut self,
        handler: T,
    ) -> Result<&mut Self, Error> {
        // enable session tickets automatically
        self.enable_session_tickets(true)?;

        // Define C callback function that can be set on the s2n_config struct
        unsafe extern "C" fn session_ticket_cb(
            conn_ptr: *mut s2n_connection,
            _context: *mut ::libc::c_void,
            session_ticket: *mut s2n_session_ticket,
        ) -> libc::c_int {
            let session_ticket = SessionTicket::from_ptr(&*session_ticket);
            with_context(conn_ptr, |conn, context| {
                let callback = context.session_ticket_callback.as_ref();
                callback.map(|c| c.on_session_ticket(conn, session_ticket))
            });
            CallbackResult::Success.into()
        }

        // Store callback in context
        let handler = Box::new(handler);
        let context = self.context_mut();
        context.session_ticket_callback = Some(handler);

        unsafe {
            s2n_config_set_session_ticket_cb(
                self.as_mut_ptr(),
                Some(session_ticket_cb),
                self.context_mut() as *mut Context as *mut c_void,
            )
            .into_result()
        }?;
        Ok(self)
    }

    pub fn set_psk_selection_callback<T: PskSelectionCallback>(
        &mut self,
        handler: T,
    ) -> Result<&mut Self, Error> {
        unsafe extern "C" fn psk_selection_cb(
            conn_ptr: *mut s2n_connection,
            _context: *mut ::libc::c_void,
            psk_list_ptr: *mut s2n_offered_psk_list,
        ) -> libc::c_int {
            let psk_list = OfferedPskListRef::from_s2n_ptr_mut(psk_list_ptr);
            let psk_cursor = match OfferedPskCursor::new(psk_list) {
                Ok(cursor) => cursor,
                Err(_) => return CallbackResult::Failure.into(),
            };
            with_context(conn_ptr, |conn, context| {
                let callback = context.psk_selection_callback.as_ref();
                callback.map(|c| c.select_psk(conn, psk_cursor))
            });
            CallbackResult::Success.into()
        }

        let handler = Box::new(handler);
        let context = self.config.context_mut();
        context.psk_selection_callback = Some(handler);

        unsafe {
            s2n_config_set_psk_selection_callback(
                self.as_mut_ptr(),
                Some(psk_selection_cb),
                self.config.context_mut() as *mut Context as *mut c_void,
            )
            .into_result()?
        };
        Ok(self)
    }

    /// Set a callback function triggered by operations requiring the private key.
    ///
    /// See https://github.com/aws/s2n-tls/blob/main/docs/USAGE-GUIDE.md#private-key-operation-related-calls
    ///
    /// Corresponds to [s2n_config_set_async_pkey_callback].
    pub fn set_private_key_callback<T: 'static + PrivateKeyCallback>(
        &mut self,
        handler: T,
    ) -> Result<&mut Self, Error> {
        unsafe extern "C" fn private_key_cb(
            conn_ptr: *mut s2n_connection,
            op_ptr: *mut s2n_async_pkey_op,
        ) -> libc::c_int {
            with_context(conn_ptr, |conn, context| {
                let state = PrivateKeyOperation::try_from_cb(conn, op_ptr);
                let callback = context.private_key_callback.as_ref();
                let future_result = state.and_then(|state| {
                    callback.map_or(Ok(None), |callback| callback.handle_operation(conn, state))
                });
                AsyncCallback::trigger(future_result, conn)
            })
            .into()
        }

        let handler = Box::new(handler);
        let context = self.context_mut();
        context.private_key_callback = Some(handler);

        unsafe {
            s2n_config_set_async_pkey_callback(self.as_mut_ptr(), Some(private_key_cb))
                .into_result()?;
        }
        Ok(self)
    }

    /// Set a callback function that will be used to get the system time.
    ///
    /// The wall clock time is the best-guess at the real time, measured since the epoch.
    /// Unlike monotonic time, it CAN move backwards.
    /// It is used by s2n-tls for timestamps.
    ///
    /// Corresponds to [s2n_config_set_wall_clock].
    pub fn set_wall_clock<T: 'static + WallClock>(
        &mut self,
        handler: T,
    ) -> Result<&mut Self, Error> {
        unsafe extern "C" fn clock_cb(
            context: *mut ::libc::c_void,
            time_in_nanos: *mut u64,
        ) -> libc::c_int {
            let context = &mut *(context as *mut Context);
            if let Some(handler) = context.wall_clock.as_mut() {
                if let Ok(nanos) = handler.get_time_since_epoch().as_nanos().try_into() {
                    *time_in_nanos = nanos;
                    return CallbackResult::Success.into();
                }
            }
            CallbackResult::Failure.into()
        }

        let handler = Box::new(handler);
        let context = self.context_mut();
        context.wall_clock = Some(handler);
        unsafe {
            s2n_config_set_wall_clock(
                self.as_mut_ptr(),
                Some(clock_cb),
                self.context_mut() as *mut _ as *mut c_void,
            )
            .into_result()?;
        }
        Ok(self)
    }

    /// Set a callback function that will be used to get the monotonic time.
    ///
    /// The monotonic time is the time since an arbitrary, unspecified point.
    /// Unlike wall clock time, it MUST never move backwards.
    /// It is used by s2n-tls for timers.
    ///
    /// Corresponds to [s2n_config_set_monotonic_clock].
    pub fn set_monotonic_clock<T: 'static + MonotonicClock>(
        &mut self,
        handler: T,
    ) -> Result<&mut Self, Error> {
        unsafe extern "C" fn clock_cb(
            context: *mut ::libc::c_void,
            time_in_nanos: *mut u64,
        ) -> libc::c_int {
            let context = &mut *(context as *mut Context);
            if let Some(handler) = context.monotonic_clock.as_mut() {
                if let Ok(nanos) = handler.get_time().as_nanos().try_into() {
                    *time_in_nanos = nanos;
                    return CallbackResult::Success.into();
                }
            }
            CallbackResult::Failure.into()
        }

        let handler = Box::new(handler);
        let context = self.context_mut();
        context.monotonic_clock = Some(handler);
        unsafe {
            s2n_config_set_monotonic_clock(
                self.as_mut_ptr(),
                Some(clock_cb),
                self.context_mut() as *mut _ as *mut c_void,
            )
            .into_result()?;
        }
        Ok(self)
    }

    /// Enable negotiating session tickets in a TLS connection
    ///
    /// Corresponds to [s2n_config_set_session_tickets_onoff].
    pub fn enable_session_tickets(&mut self, enable: bool) -> Result<&mut Self, Error> {
        unsafe {
            s2n_config_set_session_tickets_onoff(self.as_mut_ptr(), enable.into()).into_result()
        }?;
        Ok(self)
    }

    /// Adds a key which will be used to encrypt and decrypt session tickets. The intro_time parameter is time since
    /// the Unix epoch (Midnight, January 1st, 1970). The key must be at least 16 bytes.
    ///
    /// Corresponds to [s2n_config_add_ticket_crypto_key], but also
    /// automatically calls [Builder::enable_session_tickets].
    pub fn add_session_ticket_key(
        &mut self,
        key_name: &[u8],
        key: &[u8],
        intro_time: SystemTime,
    ) -> Result<&mut Self, Error> {
        let key_name_len: u32 = key_name
            .len()
            .try_into()
            .map_err(|_| Error::INVALID_INPUT)?;
        let key_len: u32 = key.len().try_into().map_err(|_| Error::INVALID_INPUT)?;
        let intro_time = intro_time
            .duration_since(std::time::UNIX_EPOCH)
            .map_err(|_| Error::INVALID_INPUT)?;
        // Ticket keys should be at least 128 bits in strength
        // https://www.rfc-editor.org/rfc/rfc5077#section-5.5
        if key_len < 16 {
            return Err(Error::INVALID_INPUT);
        }
        self.enable_session_tickets(true)?;
        unsafe {
            s2n_config_add_ticket_crypto_key(
                self.as_mut_ptr(),
                key_name.as_ptr(),
                key_name_len,
                // s2n-tls doesn't mutate key, it's just mut for easier use with stuffers and blobs
                key.as_ptr() as *mut u8,
                key_len,
                intro_time.as_secs(),
            )
            .into_result()
        }?;
        Ok(self)
    }

    // Sets how long a session ticket key will be able to be used for both encryption
    // and decryption of tickets
    ///
    /// Corresponds to [s2n_config_set_ticket_encrypt_decrypt_key_lifetime].
    pub fn set_ticket_key_encrypt_decrypt_lifetime(
        &mut self,
        lifetime: Duration,
    ) -> Result<&mut Self, Error> {
        unsafe {
            s2n_config_set_ticket_encrypt_decrypt_key_lifetime(
                self.as_mut_ptr(),
                lifetime.as_secs(),
            )
            .into_result()
        }?;
        Ok(self)
    }

    // Sets how long a session ticket key will be able to be used for only decryption
    ///
    /// Corresponds to [s2n_config_set_ticket_decrypt_key_lifetime].
    pub fn set_ticket_key_decrypt_lifetime(
        &mut self,
        lifetime: Duration,
    ) -> Result<&mut Self, Error> {
        unsafe {
            s2n_config_set_ticket_decrypt_key_lifetime(self.as_mut_ptr(), lifetime.as_secs())
                .into_result()
        }?;
        Ok(self)
    }

    /// Sets the expected connection serialization version. Must be set
    /// before serializing the connection.
    ///
    /// Corresponds to [s2n_config_set_serialization_version].
    pub fn set_serialization_version(
        &mut self,
        version: SerializationVersion,
    ) -> Result<&mut Self, Error> {
        unsafe {
            s2n_config_set_serialization_version(self.as_mut_ptr(), version.into()).into_result()
        }?;
        Ok(self)
    }

    /// Corresponds to [`s2n_config_set_psk_mode`].
    pub fn set_psk_mode(&mut self, mode: PskMode) -> Result<&mut Self, Error> {
        unsafe { s2n_config_set_psk_mode(self.as_mut_ptr(), mode.into()).into_result()? };
        Ok(self)
    }

    /// Sets a configurable blinding delay instead of the default
    ///
    /// Corresponds to [s2n_config_set_max_blinding_delay].
    pub fn set_max_blinding_delay(&mut self, seconds: u32) -> Result<&mut Self, Error> {
        unsafe { s2n_config_set_max_blinding_delay(self.as_mut_ptr(), seconds).into_result() }?;
        Ok(self)
    }

    /// Requires that session tickets are only used when forward secrecy is possible
    ///
    /// Corresponds to [s2n_config_require_ticket_forward_secrecy].
    pub fn require_ticket_forward_secrecy(&mut self, enable: bool) -> Result<&mut Self, Error> {
        unsafe {
            s2n_config_require_ticket_forward_secrecy(self.as_mut_ptr(), enable).into_result()
        }?;
        Ok(self)
    }

    pub fn build(mut self) -> Result<Config, Error> {
        if self.load_system_certs {
            unsafe {
                s2n_config_load_system_certs(self.as_mut_ptr()).into_result()?;
            }
        }

        Ok(self.config)
    }

    pub(crate) fn as_mut_ptr(&mut self) -> *mut s2n_config {
        self.config.as_mut_ptr()
    }

    /// Retrieve a mutable reference to the [`Context`] stored on the config.
    pub(crate) fn context_mut(&mut self) -> &mut Context {
        let mut ctx = core::ptr::null_mut();
        unsafe {
            s2n_config_get_ctx(self.as_mut_ptr(), &mut ctx)
                .into_result()
                .unwrap();
            &mut *(ctx as *mut Context)
        }
    }
}

#[cfg(feature = "quic")]
impl Builder {
    /// Corresponds to [s2n_config_enable_quic].
    pub fn enable_quic(&mut self) -> Result<&mut Self, Error> {
        unsafe { s2n_tls_sys::s2n_config_enable_quic(self.as_mut_ptr()).into_result() }?;
        Ok(self)
    }
}

/// # Warning
///
/// The newly created Builder uses the default security policy.
/// Consider changing this depending on your security and compatibility requirements
/// by using [`Builder::new`] instead and calling [`Builder::set_security_policy`].
/// See the s2n-tls usage guide:
/// <https://aws.github.io/s2n-tls/usage-guide/ch06-security-policies.html>
impl Default for Builder {
    fn default() -> Self {
        Self::new()
    }
}

pub(crate) struct Context {
    refcount: AtomicUsize,
    /// This is a container for reference counts.
    ///
    /// In the bindings, application owned certificate chains are reference counted.
    /// The C library is not aware of the reference counts, so a naive implementation
    /// would result in certs being prematurely freed because the "reference"
    /// held by the C library wouldn't be accounted for.
    ///
    /// Storing the CertificateChains in this Vec ensures that reference counts
    /// behave as expected when stored in an s2n-tls config.
    application_owned_certs: Vec<CertificateChain<'static>>,
    pub(crate) client_hello_callback: Option<Box<dyn ClientHelloCallback>>,
    pub(crate) private_key_callback: Option<Box<dyn PrivateKeyCallback>>,
    pub(crate) verify_host_callback: Option<Box<dyn VerifyHostNameCallback>>,
    pub(crate) session_ticket_callback: Option<Box<dyn SessionTicketCallback>>,
    pub(crate) psk_selection_callback: Option<Box<dyn PskSelectionCallback>>,
    pub(crate) connection_initializer: Option<Box<dyn ConnectionInitializer>>,
    pub(crate) wall_clock: Option<Box<dyn WallClock>>,
    pub(crate) monotonic_clock: Option<Box<dyn MonotonicClock>>,
    #[cfg(feature = "unstable-renegotiate")]
    pub(crate) renegotiate: Option<Box<dyn RenegotiateCallback>>,
}

impl Default for Context {
    fn default() -> Self {
        // The AtomicUsize is used to manually track the reference count of the Config.
        // This mechanism is used to track when the Config object should be freed.
        let refcount = AtomicUsize::new(1);

        Self {
            refcount,
            application_owned_certs: Vec::new(),
            client_hello_callback: None,
            private_key_callback: None,
            verify_host_callback: None,
            session_ticket_callback: None,
            psk_selection_callback: None,
            connection_initializer: None,
            wall_clock: None,
            monotonic_clock: None,
            #[cfg(feature = "unstable-renegotiate")]
            renegotiate: None,
        }
    }
}

/// A trait executed asynchronously before a new connection negotiates TLS.
///
/// Used for dynamic configuration of a specific connection.
///
/// # Safety: This trait is polled to completion at the beginning of the
/// [connection::poll_negotiate](`crate::connection::poll_negotiate()`) function.
/// Therefore, negotiation of the TLS connection will not begin until the Future has completed.
pub trait ConnectionInitializer: 'static + Send + Sync {
    /// The application can return an `Ok(None)` to resolve the callback
    /// synchronously or return an `Ok(Some(ConnectionFuture))` if it wants to
    /// run some asynchronous task before resolving the callback.
    fn initialize_connection(
        &self,
        connection: &mut crate::connection::Connection,
    ) -> ConnectionFutureResult;
}

impl<A: ConnectionInitializer, B: ConnectionInitializer> ConnectionInitializer for (A, B) {
    fn initialize_connection(
        &self,
        connection: &mut crate::connection::Connection,
    ) -> ConnectionFutureResult {
        let a = self.0.initialize_connection(connection)?;
        let b = self.1.initialize_connection(connection)?;
        match (a, b) {
            (None, None) => Ok(None),
            (None, Some(fut)) => Ok(Some(fut)),
            (Some(fut), None) => Ok(Some(fut)),
            (Some(fut_a), Some(fut_b)) => Ok(Some(Box::pin(ConcurrentConnectionFuture::new([
                fut_a, fut_b,
            ])))),
        }
    }
}

struct ConcurrentConnectionFuture<const N: usize> {
    futures: [Option<Pin<Box<dyn ConnectionFuture>>>; N],
}

impl<const N: usize> ConcurrentConnectionFuture<N> {
    fn new(futures: [Pin<Box<dyn ConnectionFuture>>; N]) -> Self {
        let futures = futures.map(Some);
        Self { futures }
    }
}

impl<const N: usize> ConnectionFuture for ConcurrentConnectionFuture<N> {
    fn poll(
        mut self: std::pin::Pin<&mut Self>,
        connection: &mut crate::connection::Connection,
        ctx: &mut core::task::Context,
    ) -> std::task::Poll<Result<(), Error>> {
        let mut is_pending = false;
        for container in self.futures.iter_mut() {
            if let Some(future) = container.as_mut() {
                match future.as_mut().poll(connection, ctx) {
                    Poll::Ready(result) => {
                        result?;
                        *container = None;
                    }
                    Poll::Pending => is_pending = true,
                }
            }
        }
        if is_pending {
            Poll::Pending
        } else {
            Poll::Ready(Ok(()))
        }
    }
}

#[cfg(test)]
mod tests {
    use super::*;

    // ensure the config context is send and sync
    #[test]
    fn context_send_sync_test() {
        fn assert_send_sync<T: 'static + Send + Sync>() {}
        assert_send_sync::<Context>();
    }
}<|MERGE_RESOLUTION|>--- conflicted
+++ resolved
@@ -303,11 +303,8 @@
     ///
     /// For more advanced cert use cases such as sharing certs across configs or
     /// serving different certs based on the client SNI, see [Builder::load_chain].
-<<<<<<< HEAD
-=======
     ///
     /// Corresponds to [s2n_config_add_cert_chain_and_key].
->>>>>>> eab019f8
     pub fn load_pem(&mut self, certificate: &[u8], private_key: &[u8]) -> Result<&mut Self, Error> {
         let certificate = CString::new(certificate).map_err(|_| Error::INVALID_INPUT)?;
         let private_key = CString::new(private_key).map_err(|_| Error::INVALID_INPUT)?;
