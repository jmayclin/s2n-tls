--- conflicted
+++ resolved
@@ -229,7 +229,6 @@
     }
 }
 
-<<<<<<< HEAD
 pub enum PskMode {
     Resumption,
     External,
@@ -260,9 +259,7 @@
     }
 }
 
-=======
 /// Corresponds to [s2n_serialization_version].
->>>>>>> eab019f8
 #[non_exhaustive]
 #[derive(Debug, PartialEq, Copy, Clone)]
 pub enum SerializationVersion {
