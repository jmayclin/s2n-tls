--- conflicted
+++ resolved
@@ -22,10 +22,4 @@
 [dev-dependencies]
 s2n-tls = { path = "../s2n-tls", features = ["unstable-testing"] }
 rand = { version = "0.9" }
-<<<<<<< HEAD
-tokio = { version = "1", features = [ "io-std", "io-util", "macros", "net", "rt-multi-thread", "test-util", "time"] }
-parking_lot_core = "=0.9.10" # newer versions require rust 1.64, see https://github.com/aws/s2n-tls/issues/5339
-lock_api = "=0.4.12" # newer versions require rust 1.64, see https://github.com/aws/s2n-tls/issues/5339
-=======
-tokio = { version = "1", features = [ "io-std", "io-util", "macros", "net", "rt-multi-thread", "test-util", "time"] }
->>>>>>> cfa12ae6
+tokio = { version = "1", features = [ "io-std", "io-util", "macros", "net", "rt-multi-thread", "test-util", "time"] }