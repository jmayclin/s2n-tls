// Copyright Amazon.com, Inc. or its affiliates. All Rights Reserved.
// SPDX-License-Identifier: Apache-2.0

#[cfg(feature = "unstable-renegotiate")]
use crate::renegotiate::RenegotiateCallback;
use crate::{
    callbacks::*,
    enums::*,
    error::{Error, Fallible},
    security,
};
use core::{convert::TryInto, ptr::NonNull};
use s2n_tls_sys::*;
use std::{
    ffi::{c_void, CString},
    path::Path,
    pin::Pin,
    sync::atomic::{AtomicUsize, Ordering},
    task::Poll,
    time::{Duration, SystemTime},
};

#[derive(Debug, PartialEq)]
pub struct Config(NonNull<s2n_config>);

/// # Safety
///
/// Safety: s2n_config objects can be sent across threads
unsafe impl Send for Config {}

/// # Safety
///
/// Safety: All C methods that mutate the s2n_config are wrapped
/// in Rust methods that require a mutable reference.
unsafe impl Sync for Config {}

impl Config {
    /// Returns a Config object with pre-defined defaults.
    ///
    /// Use the [`Builder`] if custom configuration is desired.
    ///
    /// # Warning
    ///
    /// The newly created Config will use the default security policy.
    /// Consider changing this depending on your security and compatibility requirements
    /// by using [`Builder`] and [`Builder::set_security_policy`].
    /// See the s2n-tls usage guide:
    /// <https://aws.github.io/s2n-tls/usage-guide/ch06-security-policies.html>
    pub fn new() -> Self {
        Self::default()
    }

    /// Returns a Builder which can be used to configure the Config
    pub fn builder() -> Builder {
        Builder::default()
    }

    /// # Safety
    ///
    /// This config _MUST_ have been initialized with a [`Builder`].
    /// Additionally, this does NOT increment the config reference count,
    /// so consider cloning the result if the source pointer is still
    /// valid and usable afterwards.
    pub(crate) unsafe fn from_raw(config: NonNull<s2n_config>) -> Self {
        let config = Self(config);

        // Check if the context can be retrieved.
        // If it can't, this is not a valid config.
        config.context();

        config
    }

    pub(crate) fn as_mut_ptr(&mut self) -> *mut s2n_config {
        self.0.as_ptr()
    }

    /// Retrieve a reference to the [`Context`] stored on the config.
    pub(crate) fn context(&self) -> &Context {
        let mut ctx = core::ptr::null_mut();
        unsafe {
            s2n_config_get_ctx(self.0.as_ptr(), &mut ctx)
                .into_result()
                .unwrap();
            &*(ctx as *const Context)
        }
    }

    /// Retrieve a mutable reference to the [`Context`] stored on the config.
    pub(crate) fn context_mut(&mut self) -> &mut Context {
        let mut ctx = core::ptr::null_mut();
        unsafe {
            s2n_config_get_ctx(self.as_mut_ptr(), &mut ctx)
                .into_result()
                .unwrap();
            &mut *(ctx as *mut Context)
        }
    }

    #[cfg(test)]
    /// Get the refcount associated with the config
    pub fn test_get_refcount(&self) -> Result<usize, Error> {
        let context = self.context();
        Ok(context.refcount.load(Ordering::SeqCst))
    }
}

impl Default for Config {
    fn default() -> Self {
        Builder::new().build().unwrap()
    }
}

impl Clone for Config {
    fn clone(&self) -> Self {
        let context = self.context();

        // Safety
        //
        // Using a relaxed ordering is alright here, as knowledge of the
        // original reference prevents other threads from erroneously deleting
        // the object.
        // https://github.com/rust-lang/rust/blob/e012a191d768adeda1ee36a99ef8b92d51920154/library/alloc/src/sync.rs#L1329
        let _count = context.refcount.fetch_add(1, Ordering::Relaxed);
        Self(self.0)
    }
}

impl Drop for Config {
    fn drop(&mut self) {
        let context = self.context_mut();
        let count = context.refcount.fetch_sub(1, Ordering::Release);
        debug_assert!(count > 0, "refcount should not drop below 1 instance");

        // only free the config if this is the last instance
        if count != 1 {
            return;
        }

        // Safety
        //
        // The use of Ordering and fence mirrors the `Arc` implementation in
        // the standard library.
        //
        // This fence is needed to prevent reordering of use of the data and
        // deletion of the data.  Because it is marked `Release`, the decreasing
        // of the reference count synchronizes with this `Acquire` fence. This
        // means that use of the data happens before decreasing the reference
        // count, which happens before this fence, which happens before the
        // deletion of the data.
        // https://github.com/rust-lang/rust/blob/e012a191d768adeda1ee36a99ef8b92d51920154/library/alloc/src/sync.rs#L1637
        std::sync::atomic::fence(Ordering::Acquire);

        unsafe {
            // This is the last instance so free the context.
            let context = Box::from_raw(context);
            drop(context);

            let _ = s2n_config_free(self.0.as_ptr()).into_result();
        }
    }
}

pub struct Builder {
    config: Config,
    load_system_certs: bool,
    enable_ocsp: bool,
}

impl Builder {
    /// # Warning
    ///
    /// The newly created Builder will create Configs that use the default security policy.
    /// Consider changing this depending on your security and compatibility requirements
    /// by calling [`Builder::set_security_policy`].
    /// See the s2n-tls usage guide:
    /// <https://aws.github.io/s2n-tls/usage-guide/ch06-security-policies.html>
    pub fn new() -> Self {
        crate::init::init();
        let config = unsafe { s2n_config_new_minimal().into_result() }.unwrap();

        let context = Box::<Context>::default();
        let context = Box::into_raw(context) as *mut c_void;

        unsafe {
            s2n_config_set_ctx(config.as_ptr(), context)
                .into_result()
                .unwrap();

            // The client hello callback originally did not support async operations,
            // so defaults to blocking mode for backwards compatibility with old integrations.
            // But these bindings use a polling model, so assume non-blocking mode.
            s2n_config_set_client_hello_cb_mode(
                config.as_ptr(),
                s2n_client_hello_cb_mode::NONBLOCKING,
            )
            .into_result()
            .unwrap();
        }

        Self {
            config: Config(config),
            load_system_certs: true,
            enable_ocsp: false,
        }
    }

    pub fn set_alert_behavior(&mut self, value: AlertBehavior) -> Result<&mut Self, Error> {
        unsafe { s2n_config_set_alert_behavior(self.as_mut_ptr(), value.into()).into_result() }?;
        Ok(self)
    }

    pub fn set_security_policy(&mut self, policy: &security::Policy) -> Result<&mut Self, Error> {
        unsafe {
            s2n_config_set_cipher_preferences(self.as_mut_ptr(), policy.as_cstr().as_ptr())
                .into_result()
        }?;
        Ok(self)
    }

    /// sets the application protocol preferences on an s2n_config object.
    ///
    /// protocols is a list in order of preference, with most preferred protocol first,
    /// and of length protocol_count. When acting as a client the protocol list is
    /// included in the Client Hello message as the ALPN extension. As a server, the
    /// list is used to negotiate a mutual application protocol with the client. After
    /// the negotiation for the connection has completed, the agreed upon protocol can
    /// be retrieved with s2n_get_application_protocol
    pub fn set_application_protocol_preference<P: IntoIterator<Item = I>, I: AsRef<[u8]>>(
        &mut self,
        protocols: P,
    ) -> Result<&mut Self, Error> {
        // reset the list
        unsafe {
            s2n_config_set_protocol_preferences(self.as_mut_ptr(), core::ptr::null(), 0)
                .into_result()
        }?;

        for protocol in protocols {
            self.append_application_protocol_preference(protocol.as_ref())?;
        }

        Ok(self)
    }

    pub fn append_application_protocol_preference(
        &mut self,
        protocol: &[u8],
    ) -> Result<&mut Self, Error> {
        unsafe {
            s2n_config_append_protocol_preference(
                self.as_mut_ptr(),
                protocol.as_ptr(),
                protocol
                    .len()
                    .try_into()
                    .map_err(|_| Error::INVALID_INPUT)?,
            )
            .into_result()
        }?;
        Ok(self)
    }

    /// Turns off x509 verification
    ///
    /// # Safety
    /// This functionality will weaken the security of the connections. As such, it should only
    /// be used in development environments where obtaining a valid certificate would not be possible.
    pub unsafe fn disable_x509_verification(&mut self) -> Result<&mut Self, Error> {
        s2n_config_disable_x509_verification(self.as_mut_ptr()).into_result()?;
        Ok(self)
    }

    pub fn add_dhparams(&mut self, pem: &[u8]) -> Result<&mut Self, Error> {
        let cstring = CString::new(pem).map_err(|_| Error::INVALID_INPUT)?;
        unsafe { s2n_config_add_dhparams(self.as_mut_ptr(), cstring.as_ptr()).into_result() }?;
        Ok(self)
    }

    pub fn load_pem(&mut self, certificate: &[u8], private_key: &[u8]) -> Result<&mut Self, Error> {
        let certificate = CString::new(certificate).map_err(|_| Error::INVALID_INPUT)?;
        let private_key = CString::new(private_key).map_err(|_| Error::INVALID_INPUT)?;
        unsafe {
            s2n_config_add_cert_chain_and_key(
                self.as_mut_ptr(),
                certificate.as_ptr(),
                private_key.as_ptr(),
            )
            .into_result()
        }?;
        Ok(self)
    }

    pub fn load_public_pem(&mut self, certificate: &[u8]) -> Result<&mut Self, Error> {
        let size: u32 = certificate
            .len()
            .try_into()
            .map_err(|_| Error::INVALID_INPUT)?;
        let certificate = certificate.as_ptr() as *mut u8;
        unsafe { s2n_config_add_cert_chain(self.as_mut_ptr(), certificate, size) }.into_result()?;
        Ok(self)
    }

    pub fn trust_pem(&mut self, certificate: &[u8]) -> Result<&mut Self, Error> {
        let certificate = CString::new(certificate).map_err(|_| Error::INVALID_INPUT)?;
        unsafe {
            s2n_config_add_pem_to_trust_store(self.as_mut_ptr(), certificate.as_ptr()).into_result()
        }?;
        Ok(self)
    }

    /// Adds to the trust store from a CA file or directory containing trusted certificates.
    ///
    /// NOTE: This function is equivalent to `s2n_config_set_verification_ca_location` except it does
    /// not automatically enable the client to request OCSP stapling from the server.
    pub fn trust_location(
        &mut self,
        file: Option<&Path>,
        dir: Option<&Path>,
    ) -> Result<&mut Self, Error> {
        fn to_cstr(input: Option<&Path>) -> Result<Option<CString>, Error> {
            Ok(match input {
                Some(input) => {
                    let string = input.to_str().ok_or(Error::INVALID_INPUT)?;
                    let cstring = CString::new(string).map_err(|_| Error::INVALID_INPUT)?;
                    Some(cstring)
                }
                None => None,
            })
        }

        let file_cstr = to_cstr(file)?;
        let file_ptr = file_cstr
            .as_ref()
            .map(|f| f.as_ptr())
            .unwrap_or(core::ptr::null());

        let dir_cstr = to_cstr(dir)?;
        let dir_ptr = dir_cstr
            .as_ref()
            .map(|f| f.as_ptr())
            .unwrap_or(core::ptr::null());

        unsafe {
            s2n_config_set_verification_ca_location(self.as_mut_ptr(), file_ptr, dir_ptr)
                .into_result()
        }?;

        // If OCSP has not been explicitly requested, turn off OCSP. This is to prevent this function from
        // automatically enabling `OCSP` due to the legacy behavior of `s2n_config_set_verification_ca_location`
        if !self.enable_ocsp {
            unsafe {
                s2n_config_set_status_request_type(self.as_mut_ptr(), s2n_status_request_type::NONE)
                    .into_result()?
            };
        }

        Ok(self)
    }

    /// Sets whether or not default system certificates will be loaded into the trust store.
    ///
    /// Set to false for increased performance if system certificates are not needed during
    /// certificate validation.
    pub fn with_system_certs(&mut self, load_system_certs: bool) -> Result<&mut Self, Error> {
        self.load_system_certs = load_system_certs;
        Ok(self)
    }

    pub fn wipe_trust_store(&mut self) -> Result<&mut Self, Error> {
        unsafe { s2n_config_wipe_trust_store(self.as_mut_ptr()).into_result()? };
        Ok(self)
    }

    /// Sets whether or not a client certificate should be required to complete the TLS connection.
    ///
    /// See the [Usage Guide](https://github.com/aws/s2n-tls/blob/main/docs/USAGE-GUIDE.md#client-auth-related-calls) for more details.
    pub fn set_client_auth_type(&mut self, auth_type: ClientAuthType) -> Result<&mut Self, Error> {
        unsafe {
            s2n_config_set_client_auth_type(self.as_mut_ptr(), auth_type.into()).into_result()
        }?;
        Ok(self)
    }

    /// Clients will request OCSP stapling from the server.
    pub fn enable_ocsp(&mut self) -> Result<&mut Self, Error> {
        unsafe {
            s2n_config_set_status_request_type(self.as_mut_ptr(), s2n_status_request_type::OCSP)
                .into_result()
        }?;
        self.enable_ocsp = true;
        Ok(self)
    }

    /// Sets the OCSP data for the default certificate chain associated with the Config.
    ///
    /// Servers will send the data in response to OCSP stapling requests from clients.
    //
    // NOTE: this modifies a certificate chain, NOT the Config itself. This is currently safe
    // because the certificate chain is set with s2n_config_add_cert_chain_and_key, which
    // creates a new certificate chain only accessible by the given config. It will
    // NOT be safe when we add support for the newer s2n_config_add_cert_chain_and_key_to_store API,
    // which allows certificate chains to be shared across configs.
    // In that case, we'll need additional guard rails either in these bindings or in the underlying C.
    pub fn set_ocsp_data(&mut self, data: &[u8]) -> Result<&mut Self, Error> {
        let size: u32 = data.len().try_into().map_err(|_| Error::INVALID_INPUT)?;
        unsafe {
            s2n_config_set_extension_data(
                self.as_mut_ptr(),
                s2n_tls_extension_type::OCSP_STAPLING,
                data.as_ptr(),
                size,
            )
            .into_result()
        }?;
        self.enable_ocsp()
    }

    /// Sets the callback to use for verifying that a hostname from an X.509 certificate is
    /// trusted.
    ///
    /// The callback may be called more than once during certificate validation as each SAN on
    /// the certificate will be checked.
    ///
    /// Corresponds to the underlying C API
    /// [s2n_config_set_verify_host_callback](https://aws.github.io/s2n-tls/doxygen/s2n_8h.html).
    pub fn set_verify_host_callback<T: 'static + VerifyHostNameCallback>(
        &mut self,
        handler: T,
    ) -> Result<&mut Self, Error> {
        unsafe extern "C" fn verify_host_cb_fn(
            host_name: *const ::libc::c_char,
            host_name_len: usize,
            context: *mut ::libc::c_void,
        ) -> u8 {
            let context = &mut *(context as *mut Context);
            let handler = context.verify_host_callback.as_mut().unwrap();
            verify_host(host_name, host_name_len, handler)
        }

        self.context_mut().verify_host_callback = Some(Box::new(handler));
        unsafe {
            s2n_config_set_verify_host_callback(
                self.as_mut_ptr(),
                Some(verify_host_cb_fn),
                self.context_mut() as *mut Context as *mut c_void,
            )
            .into_result()?;
        }
        Ok(self)
    }

    /// # Safety
    /// THIS SHOULD BE USED FOR DEBUGGING PURPOSES ONLY!
    /// The `context` pointer must live at least as long as the config
    pub unsafe fn set_key_log_callback(
        &mut self,
        callback: s2n_key_log_fn,
        context: *mut core::ffi::c_void,
    ) -> Result<&mut Self, Error> {
        s2n_config_set_key_log_cb(self.as_mut_ptr(), callback, context).into_result()?;
        Ok(self)
    }

    pub fn set_max_cert_chain_depth(&mut self, depth: u16) -> Result<&mut Self, Error> {
        unsafe { s2n_config_set_max_cert_chain_depth(self.as_mut_ptr(), depth).into_result() }?;
        Ok(self)
    }

    pub fn set_send_buffer_size(&mut self, size: u32) -> Result<&mut Self, Error> {
        unsafe { s2n_config_set_send_buffer_size(self.as_mut_ptr(), size).into_result() }?;
        Ok(self)
    }

    /// Set a custom callback function which is run after parsing the client hello.
    pub fn set_client_hello_callback<T: 'static + ClientHelloCallback>(
        &mut self,
        handler: T,
    ) -> Result<&mut Self, Error> {
        unsafe extern "C" fn client_hello_cb(
            connection_ptr: *mut s2n_connection,
            _context: *mut core::ffi::c_void,
        ) -> libc::c_int {
            with_context(connection_ptr, |conn, context| {
                let callback = context.client_hello_callback.as_ref();
                let future = callback
                    .map(|c| c.on_client_hello(conn))
                    .unwrap_or(Ok(None));
                AsyncCallback::trigger_client_hello_cb(future, conn)
            })
            .into()
        }

        let handler = Box::new(handler);
        let context = self.context_mut();
        context.client_hello_callback = Some(handler);

        unsafe {
            s2n_config_set_client_hello_cb(
                self.as_mut_ptr(),
                Some(client_hello_cb),
                core::ptr::null_mut(),
            )
            .into_result()?;
        }

        Ok(self)
    }

    pub fn set_connection_initializer<T: 'static + ConnectionInitializer>(
        &mut self,
        handler: T,
    ) -> Result<&mut Self, Error> {
        // Store callback in config context
        let handler = Box::new(handler);
        let context = self.context_mut();
        context.connection_initializer = Some(handler);
        Ok(self)
    }

    /// Sets a custom callback which provides access to session tickets when they arrive
    pub fn set_session_ticket_callback<T: 'static + SessionTicketCallback>(
        &mut self,
        handler: T,
    ) -> Result<&mut Self, Error> {
        // enable session tickets automatically
        self.enable_session_tickets(true)?;

        // Define C callback function that can be set on the s2n_config struct
        unsafe extern "C" fn session_ticket_cb(
            conn_ptr: *mut s2n_connection,
            _context: *mut ::libc::c_void,
            session_ticket: *mut s2n_session_ticket,
        ) -> libc::c_int {
            let session_ticket = SessionTicket::from_ptr(&*session_ticket);
            with_context(conn_ptr, |conn, context| {
                let callback = context.session_ticket_callback.as_ref();
                callback.map(|c| c.on_session_ticket(conn, session_ticket))
            });
            CallbackResult::Success.into()
        }

        // Store callback in context
        let handler = Box::new(handler);
        let context = self.context_mut();
        context.session_ticket_callback = Some(handler);

        unsafe {
            s2n_config_set_session_ticket_cb(
                self.as_mut_ptr(),
                Some(session_ticket_cb),
                self.context_mut() as *mut Context as *mut c_void,
            )
            .into_result()
        }?;
        Ok(self)
    }

    pub fn set_psk_selection_callback<T: PskSelectionCallback>(
        &mut self,
        handler: T,
    ) -> Result<&mut Self, Error> {
        unsafe extern "C" fn psk_selection_cb(
            conn_ptr: *mut s2n_connection,
            _context: *mut ::libc::c_void,
            psk_list_ptr: *mut s2n_offered_psk_list,
        ) -> libc::c_int {
            let psk_list_wrapper =
                &mut *(psk_list_ptr as *mut OfferedPskListWrapper) as &mut OfferedPskListWrapper;
            // need proper error handling for this
            let offered_psk = s2n_offered_psk_new().into_result().unwrap();
            let offered_psk: Box<OfferedPsk> =
                Box::from_raw(offered_psk.as_ptr() as *mut OfferedPsk);

            let psk_list = OfferedPskList {
                psk: offered_psk,
                list: psk_list_wrapper,
            };

            with_context(conn_ptr, |conn, context| {
                let callback = context.psk_selection_callback.as_ref();
                callback.map(|c| c.choose_psk(conn, psk_list))
            });
            CallbackResult::Success.into()
        }

        let handler = Box::new(handler);
        let context = self.config.context_mut();
        context.psk_selection_callback = Some(handler);

        unsafe {
            s2n_config_set_psk_selection_callback(
                self.as_mut_ptr(),
                Some(psk_selection_cb),
                self.config.context_mut() as *mut Context as *mut c_void,
            )
            .into_result()?
        };
        Ok(self)
    }

    /// Set a callback function triggered by operations requiring the private key.
    ///
    /// See https://github.com/aws/s2n-tls/blob/main/docs/USAGE-GUIDE.md#private-key-operation-related-calls
    pub fn set_private_key_callback<T: 'static + PrivateKeyCallback>(
        &mut self,
        handler: T,
    ) -> Result<&mut Self, Error> {
        unsafe extern "C" fn private_key_cb(
            conn_ptr: *mut s2n_connection,
            op_ptr: *mut s2n_async_pkey_op,
        ) -> libc::c_int {
            with_context(conn_ptr, |conn, context| {
                let state = PrivateKeyOperation::try_from_cb(conn, op_ptr);
                let callback = context.private_key_callback.as_ref();
                let future_result = state.and_then(|state| {
                    callback.map_or(Ok(None), |callback| callback.handle_operation(conn, state))
                });
                AsyncCallback::trigger(future_result, conn)
            })
            .into()
        }

        let handler = Box::new(handler);
        let context = self.context_mut();
        context.private_key_callback = Some(handler);

        unsafe {
            s2n_config_set_async_pkey_callback(self.as_mut_ptr(), Some(private_key_cb))
                .into_result()?;
        }
        Ok(self)
    }

    /// Set a callback function that will be used to get the system time.
    ///
    /// The wall clock time is the best-guess at the real time, measured since the epoch.
    /// Unlike monotonic time, it CAN move backwards.
    /// It is used by s2n-tls for timestamps.
    pub fn set_wall_clock<T: 'static + WallClock>(
        &mut self,
        handler: T,
    ) -> Result<&mut Self, Error> {
        unsafe extern "C" fn clock_cb(
            context: *mut ::libc::c_void,
            time_in_nanos: *mut u64,
        ) -> libc::c_int {
            let context = &mut *(context as *mut Context);
            if let Some(handler) = context.wall_clock.as_mut() {
                if let Ok(nanos) = handler.get_time_since_epoch().as_nanos().try_into() {
                    *time_in_nanos = nanos;
                    return CallbackResult::Success.into();
                }
            }
            CallbackResult::Failure.into()
        }

        let handler = Box::new(handler);
        let context = self.context_mut();
        context.wall_clock = Some(handler);
        unsafe {
            s2n_config_set_wall_clock(
                self.as_mut_ptr(),
                Some(clock_cb),
                self.context_mut() as *mut _ as *mut c_void,
            )
            .into_result()?;
        }
        Ok(self)
    }

    /// Set a callback function that will be used to get the monotonic time.
    ///
    /// The monotonic time is the time since an arbitrary, unspecified point.
    /// Unlike wall clock time, it MUST never move backwards.
    /// It is used by s2n-tls for timers.
    pub fn set_monotonic_clock<T: 'static + MonotonicClock>(
        &mut self,
        handler: T,
    ) -> Result<&mut Self, Error> {
        unsafe extern "C" fn clock_cb(
            context: *mut ::libc::c_void,
            time_in_nanos: *mut u64,
        ) -> libc::c_int {
            let context = &mut *(context as *mut Context);
            if let Some(handler) = context.monotonic_clock.as_mut() {
                if let Ok(nanos) = handler.get_time().as_nanos().try_into() {
                    *time_in_nanos = nanos;
                    return CallbackResult::Success.into();
                }
            }
            CallbackResult::Failure.into()
        }

        let handler = Box::new(handler);
        let context = self.context_mut();
        context.monotonic_clock = Some(handler);
        unsafe {
            s2n_config_set_monotonic_clock(
                self.as_mut_ptr(),
                Some(clock_cb),
                self.context_mut() as *mut _ as *mut c_void,
            )
            .into_result()?;
        }
        Ok(self)
    }

    /// Enable negotiating session tickets in a TLS connection
    pub fn enable_session_tickets(&mut self, enable: bool) -> Result<&mut Self, Error> {
        unsafe {
            s2n_config_set_session_tickets_onoff(self.as_mut_ptr(), enable.into()).into_result()
        }?;
        Ok(self)
    }

    /// Adds a key which will be used to encrypt and decrypt session tickets. The intro_time parameter is time since
    /// the Unix epoch (Midnight, January 1st, 1970). The key must be at least 16 bytes.
    pub fn add_session_ticket_key(
        &mut self,
        key_name: &[u8],
        key: &[u8],
        intro_time: SystemTime,
    ) -> Result<&mut Self, Error> {
        let key_name_len: u32 = key_name
            .len()
            .try_into()
            .map_err(|_| Error::INVALID_INPUT)?;
        let key_len: u32 = key.len().try_into().map_err(|_| Error::INVALID_INPUT)?;
        let intro_time = intro_time
            .duration_since(std::time::UNIX_EPOCH)
            .map_err(|_| Error::INVALID_INPUT)?;
        // Ticket keys should be at least 128 bits in strength
        // https://www.rfc-editor.org/rfc/rfc5077#section-5.5
        if key_len < 16 {
            return Err(Error::INVALID_INPUT);
        }
        self.enable_session_tickets(true)?;
        unsafe {
            s2n_config_add_ticket_crypto_key(
                self.as_mut_ptr(),
                key_name.as_ptr(),
                key_name_len,
                // s2n-tls doesn't mutate key, it's just mut for easier use with stuffers and blobs
                key.as_ptr() as *mut u8,
                key_len,
                intro_time.as_secs(),
            )
            .into_result()
        }?;
        Ok(self)
    }

    // Sets how long a session ticket key will be able to be used for both encryption
    // and decryption of tickets
    pub fn set_ticket_key_encrypt_decrypt_lifetime(
        &mut self,
        lifetime: Duration,
    ) -> Result<&mut Self, Error> {
        unsafe {
            s2n_config_set_ticket_encrypt_decrypt_key_lifetime(
                self.as_mut_ptr(),
                lifetime.as_secs(),
            )
            .into_result()
        }?;
        Ok(self)
    }

    // Sets how long a session ticket key will be able to be used for only decryption
    pub fn set_ticket_key_decrypt_lifetime(
        &mut self,
        lifetime: Duration,
    ) -> Result<&mut Self, Error> {
        unsafe {
            s2n_config_set_ticket_decrypt_key_lifetime(self.as_mut_ptr(), lifetime.as_secs())
                .into_result()
        }?;
        Ok(self)
    }

    /// Sets the expected connection serialization version. Must be set
    /// before serializing the connection.
    pub fn set_serialization_version(
        &mut self,
        version: SerializationVersion,
    ) -> Result<&mut Self, Error> {
        unsafe {
            s2n_config_set_serialization_version(self.as_mut_ptr(), version.into()).into_result()
        }?;
        Ok(self)
    }

<<<<<<< HEAD
    pub fn set_psk_mode(&mut self, mode: PskMode) -> Result<&mut Self, Error> {
        unsafe { s2n_config_set_psk_mode(self.as_mut_ptr(), mode.into()).into_result()? };
=======
    /// Sets a configurable blinding delay instead of the default
    pub fn set_max_blinding_delay(&mut self, seconds: u32) -> Result<&mut Self, Error> {
        unsafe { s2n_config_set_max_blinding_delay(self.as_mut_ptr(), seconds).into_result() }?;
        Ok(self)
    }

    /// Requires that session tickets are only used when forward secrecy is possible
    pub fn require_ticket_forward_secrecy(&mut self, enable: bool) -> Result<&mut Self, Error> {
        unsafe {
            s2n_config_require_ticket_forward_secrecy(self.as_mut_ptr(), enable).into_result()
        }?;
>>>>>>> 66a3bcbb
        Ok(self)
    }

    pub fn build(mut self) -> Result<Config, Error> {
        if self.load_system_certs {
            unsafe {
                s2n_config_load_system_certs(self.as_mut_ptr()).into_result()?;
            }
        }

        Ok(self.config)
    }

    pub(crate) fn as_mut_ptr(&mut self) -> *mut s2n_config {
        self.config.as_mut_ptr()
    }

    /// Retrieve a mutable reference to the [`Context`] stored on the config.
    pub(crate) fn context_mut(&mut self) -> &mut Context {
        let mut ctx = core::ptr::null_mut();
        unsafe {
            s2n_config_get_ctx(self.as_mut_ptr(), &mut ctx)
                .into_result()
                .unwrap();
            &mut *(ctx as *mut Context)
        }
    }
}

#[cfg(feature = "quic")]
impl Builder {
    pub fn enable_quic(&mut self) -> Result<&mut Self, Error> {
        unsafe { s2n_tls_sys::s2n_config_enable_quic(self.as_mut_ptr()).into_result() }?;
        Ok(self)
    }
}

/// # Warning
///
/// The newly created Builder uses the default security policy.
/// Consider changing this depending on your security and compatibility requirements
/// by using [`Builder::new`] instead and calling [`Builder::set_security_policy`].
/// See the s2n-tls usage guide:
/// <https://aws.github.io/s2n-tls/usage-guide/ch06-security-policies.html>
impl Default for Builder {
    fn default() -> Self {
        Self::new()
    }
}

pub(crate) struct Context {
    refcount: AtomicUsize,
    pub(crate) client_hello_callback: Option<Box<dyn ClientHelloCallback>>,
    pub(crate) private_key_callback: Option<Box<dyn PrivateKeyCallback>>,
    pub(crate) verify_host_callback: Option<Box<dyn VerifyHostNameCallback>>,
    pub(crate) session_ticket_callback: Option<Box<dyn SessionTicketCallback>>,
    pub(crate) psk_selection_callback: Option<Box<dyn PskSelectionCallback>>,
    pub(crate) connection_initializer: Option<Box<dyn ConnectionInitializer>>,
    pub(crate) wall_clock: Option<Box<dyn WallClock>>,
    pub(crate) monotonic_clock: Option<Box<dyn MonotonicClock>>,
    #[cfg(feature = "unstable-renegotiate")]
    pub(crate) renegotiate: Option<Box<dyn RenegotiateCallback>>,
}

impl Default for Context {
    fn default() -> Self {
        // The AtomicUsize is used to manually track the reference count of the Config.
        // This mechanism is used to track when the Config object should be freed.
        let refcount = AtomicUsize::new(1);

        Self {
            refcount,
            client_hello_callback: None,
            private_key_callback: None,
            verify_host_callback: None,
            session_ticket_callback: None,
            psk_selection_callback: None,
            connection_initializer: None,
            wall_clock: None,
            monotonic_clock: None,
            #[cfg(feature = "unstable-renegotiate")]
            renegotiate: None,
        }
    }
}

/// A trait executed asynchronously before a new connection negotiates TLS.
///
/// Used for dynamic configuration of a specific connection.
///
/// # Safety: This trait is polled to completion at the beginning of the
/// [connection::poll_negotiate](`crate::connection::poll_negotiate()`) function.
/// Therefore, negotiation of the TLS connection will not begin until the Future has completed.
pub trait ConnectionInitializer: 'static + Send + Sync {
    /// The application can return an `Ok(None)` to resolve the callback
    /// synchronously or return an `Ok(Some(ConnectionFuture))` if it wants to
    /// run some asynchronous task before resolving the callback.
    fn initialize_connection(
        &self,
        connection: &mut crate::connection::Connection,
    ) -> ConnectionFutureResult;
}

impl<A: ConnectionInitializer, B: ConnectionInitializer> ConnectionInitializer for (A, B) {
    fn initialize_connection(
        &self,
        connection: &mut crate::connection::Connection,
    ) -> ConnectionFutureResult {
        let a = self.0.initialize_connection(connection)?;
        let b = self.1.initialize_connection(connection)?;
        match (a, b) {
            (None, None) => Ok(None),
            (None, Some(fut)) => Ok(Some(fut)),
            (Some(fut), None) => Ok(Some(fut)),
            (Some(fut_a), Some(fut_b)) => Ok(Some(Box::pin(ConcurrentConnectionFuture::new([
                fut_a, fut_b,
            ])))),
        }
    }
}

struct ConcurrentConnectionFuture<const N: usize> {
    futures: [Option<Pin<Box<dyn ConnectionFuture>>>; N],
}

impl<const N: usize> ConcurrentConnectionFuture<N> {
    fn new(futures: [Pin<Box<dyn ConnectionFuture>>; N]) -> Self {
        let futures = futures.map(Some);
        Self { futures }
    }
}

impl<const N: usize> ConnectionFuture for ConcurrentConnectionFuture<N> {
    fn poll(
        mut self: std::pin::Pin<&mut Self>,
        connection: &mut crate::connection::Connection,
        ctx: &mut core::task::Context,
    ) -> std::task::Poll<Result<(), Error>> {
        let mut is_pending = false;
        for container in self.futures.iter_mut() {
            if let Some(future) = container.as_mut() {
                match future.as_mut().poll(connection, ctx) {
                    Poll::Ready(result) => {
                        result?;
                        *container = None;
                    }
                    Poll::Pending => is_pending = true,
                }
            }
        }
        if is_pending {
            Poll::Pending
        } else {
            Poll::Ready(Ok(()))
        }
    }
}

#[cfg(test)]
mod tests {
    use super::*;

    // ensure the config context is send and sync
    #[test]
    fn context_send_sync_test() {
        fn assert_send_sync<T: 'static + Send + Sync>() {}
        assert_send_sync::<Context>();
    }
}<|MERGE_RESOLUTION|>--- conflicted
+++ resolved
@@ -791,10 +791,11 @@
         Ok(self)
     }
 
-<<<<<<< HEAD
     pub fn set_psk_mode(&mut self, mode: PskMode) -> Result<&mut Self, Error> {
         unsafe { s2n_config_set_psk_mode(self.as_mut_ptr(), mode.into()).into_result()? };
-=======
+        Ok(self)
+    }
+    
     /// Sets a configurable blinding delay instead of the default
     pub fn set_max_blinding_delay(&mut self, seconds: u32) -> Result<&mut Self, Error> {
         unsafe { s2n_config_set_max_blinding_delay(self.as_mut_ptr(), seconds).into_result() }?;
@@ -806,7 +807,6 @@
         unsafe {
             s2n_config_require_ticket_forward_secrecy(self.as_mut_ptr(), enable).into_result()
         }?;
->>>>>>> 66a3bcbb
         Ok(self)
     }
 
