// Copyright Amazon.com, Inc. or its affiliates. All Rights Reserved.
// SPDX-License-Identifier: Apache-2.0

#![allow(clippy::missing_safety_doc)] // TODO add safety docs

#[cfg(feature = "unstable-renegotiate")]
use crate::renegotiate::RenegotiateState;
use crate::{
    callbacks::*,
    cert_chain::CertificateChain,
    config::Config,
    enums::*,
    error::{Error, Fallible, Pollable},
    psk::ExternalPsk,
    security,
};

use core::{
    convert::TryInto,
    fmt,
    mem::{self, ManuallyDrop, MaybeUninit},
    pin::Pin,
    ptr::NonNull,
    task::{Poll, Waker},
    time::Duration,
};
use libc::c_void;
use s2n_tls_sys::*;
use std::{any::Any, ffi::CStr};

mod builder;
pub use builder::*;

/// return a &str scoped to the lifetime of the surrounding function
///
/// SAFETY: must be called on a null terminated string
///
/// SAFETY: the underlying data must live at least as long as the surrounding scope
// We use a macro instead of a function so that the lifetime of the output is
// automatically inferred to match the surrounding scope.
macro_rules! const_str {
    ($c_chars:expr) => {
        CStr::from_ptr($c_chars)
            .to_str()
            .map_err(|_| Error::INVALID_INPUT)
    };
}

#[non_exhaustive]
#[derive(Debug, PartialEq)]
/// s2n-tls only tracks up to u8::MAX (255) key updates. If any of the fields show
/// 255 updates, then more than 255 updates may have occurred.
pub struct KeyUpdateCount {
    pub send_key_updates: u8,
    pub recv_key_updates: u8,
}

pub struct Connection {
    connection: NonNull<s2n_connection>,
}

impl fmt::Debug for Connection {
    fn fmt(&self, f: &mut fmt::Formatter) -> fmt::Result {
        let mut debug = f.debug_struct("Connection");
        if let Ok(handshake) = self.handshake_type() {
            debug.field("handshake_type", &handshake);
        }
        if let Ok(cipher) = self.cipher_suite() {
            debug.field("cipher_suite", &cipher);
        }
        if let Ok(version) = self.actual_protocol_version() {
            debug.field("actual_protocol_version", &version);
        }
        if let Ok(curve) = self.selected_curve() {
            debug.field("selected_curve", &curve);
        }
        debug.finish_non_exhaustive()
    }
}

/// # Safety
///
/// s2n_connection objects can be sent across threads
unsafe impl Send for Connection {}

/// # Sync
///
/// Although NonNull isn't Sync and allows access to mutable pointers even from
/// immutable references, the Connection interface enforces that all mutating
/// methods correctly require &mut self.
///
/// Developers and reviewers MUST ensure that new methods correctly use
/// either &self or &mut self depending on their behavior. No mechanism enforces this.
///
/// Note: Although non-mutating methods like getters should be thread-safe by definition,
/// technically the only thread safety guarantee provided by the underlying C library
/// is that s2n_send and s2n_recv can be called concurrently.
///
unsafe impl Sync for Connection {}

impl Connection {
    /// # Warning
    ///
    /// The newly created connection uses the default security policy.
    /// Consider changing this depending on your security and compatibility requirements
    /// by calling [`Connection::set_security_policy`].
    /// Alternatively, you can use [`crate::config::Builder`], [`crate::config::Builder::set_security_policy`],
    /// and [`Connection::set_config`] to set the policy on the Config instead of on the Connection.
    /// See the s2n-tls usage guide:
    /// <https://aws.github.io/s2n-tls/usage-guide/ch06-security-policies.html>
    pub fn new(mode: Mode) -> Self {
        crate::init::init();

        let connection = unsafe { s2n_connection_new(mode.into()).into_result() }.unwrap();

        unsafe {
            debug_assert! {
                s2n_connection_get_config(connection.as_ptr(), &mut core::ptr::null_mut())
                    .into_result()
                    .is_err()
            }
        }

        let mut connection = Self { connection };
        connection.init_context(mode);
        connection
    }

    fn init_context(&mut self, mode: Mode) {
        let context = Box::new(Context::new(mode));
        let context = Box::into_raw(context) as *mut c_void;
        // allocate a new context object
        unsafe {
            // There should never be an existing context
            debug_assert!(s2n_connection_get_ctx(self.connection.as_ptr())
                .into_result()
                .is_err());

            s2n_connection_set_ctx(self.connection.as_ptr(), context)
                .into_result()
                .unwrap();
        }
    }

    pub fn new_client() -> Self {
        Self::new(Mode::Client)
    }

    pub fn new_server() -> Self {
        Self::new(Mode::Server)
    }

    pub(crate) fn as_ptr(&mut self) -> *mut s2n_connection {
        self.connection.as_ptr()
    }

    /// # Safety
    ///
    /// Caller must ensure s2n_connection is a valid reference to a [`s2n_connection`] object
    pub(crate) unsafe fn from_raw(connection: NonNull<s2n_connection>) -> Self {
        Self { connection }
    }

    pub(crate) fn mode(&self) -> Mode {
        self.context().mode
    }

    /// can be used to configure s2n to either use built-in blinding (set blinding
    /// to Blinding::BuiltIn) or self-service blinding (set blinding to
    /// Blinding::SelfService).
    pub fn set_blinding(&mut self, blinding: Blinding) -> Result<&mut Self, Error> {
        unsafe {
            s2n_connection_set_blinding(self.connection.as_ptr(), blinding.into()).into_result()
        }?;
        Ok(self)
    }

    /// Reports the remaining nanoseconds before the connection may be gracefully shutdown.
    ///
    /// This method is expected to succeed, but could fail if the
    /// [underlying C call](`s2n_connection_get_delay`) encounters errors.
    /// Failure indicates that calls to [`Self::poll_shutdown`] will also fail and
    /// that a graceful two-way shutdown of the connection will not be possible.
    pub fn remaining_blinding_delay(&self) -> Result<Duration, Error> {
        let nanos = unsafe { s2n_connection_get_delay(self.connection.as_ptr()).into_result() }?;
        let remaining = Duration::from_nanos(nanos);
        tracing::info!("remaining blinding: {:?}", remaining);
        Ok(remaining)
    }

    /// Sets whether or not a Client Certificate should be required to complete the TLS Connection.
    ///
    /// If this is set to ClientAuthType::Optional the server will request a client certificate
    /// but allow the client to not provide one. Rejecting a client certificate when using
    /// ClientAuthType::Optional will terminate the handshake.
    pub fn set_client_auth_type(
        &mut self,
        client_auth_type: ClientAuthType,
    ) -> Result<&mut Self, Error> {
        unsafe {
            s2n_connection_set_client_auth_type(self.connection.as_ptr(), client_auth_type.into())
                .into_result()
        }?;
        Ok(self)
    }

    /// Attempts to drop the config on the connection.
    ///
    /// # Safety
    ///
    /// The caller must ensure the config associated with the connection was created
    /// with a [`config::Builder`].
    unsafe fn drop_config(&mut self) -> Result<(), Error> {
        let mut prev_config = core::ptr::null_mut();

        // A valid non-null pointer is returned only if the application previously called
        // [`Self::set_config()`].
        if s2n_connection_get_config(self.connection.as_ptr(), &mut prev_config)
            .into_result()
            .is_ok()
        {
            let prev_config = NonNull::new(prev_config).expect(
                "config should exist since the call to s2n_connection_get_config was successful",
            );
            drop(Config::from_raw(prev_config));
        }

        Ok(())
    }

    /// Associates a configuration object with a connection.
    pub fn set_config(&mut self, mut config: Config) -> Result<&mut Self, Error> {
        unsafe {
            // attempt to drop the currently set config
            self.drop_config()?;

            s2n_connection_set_config(self.connection.as_ptr(), config.as_mut_ptr())
                .into_result()?;

            debug_assert! {
                s2n_connection_get_config(self.connection.as_ptr(), &mut core::ptr::null_mut()).into_result().is_ok(),
                "s2n_connection_set_config was successful"
            };

            // Setting the config on the connection creates one additional reference to the config
            // so do not drop so prevent Rust from calling `drop()` at the end of this function.
            mem::forget(config);
        }

        Ok(self)
    }

    pub(crate) fn config(&self) -> Option<Config> {
        let mut raw = core::ptr::null_mut();
        let config = unsafe {
            s2n_connection_get_config(self.connection.as_ptr(), &mut raw)
                .into_result()
                .ok()?;
            let raw = NonNull::new(raw)?;
            Config::from_raw(raw)
        };
        // Because the config pointer is still set on the connection, this is a copy,
        // not the original config. This is fine -- Configs are immutable.
        let _ = ManuallyDrop::new(config.clone());
        Some(config)
    }

    pub fn set_security_policy(&mut self, policy: &security::Policy) -> Result<&mut Self, Error> {
        unsafe {
            s2n_connection_set_cipher_preferences(
                self.connection.as_ptr(),
                policy.as_cstr().as_ptr(),
            )
            .into_result()
        }?;
        Ok(self)
    }

    /// provides a smooth transition from s2n_connection_prefer_low_latency to s2n_connection_prefer_throughput.
    ///
    /// s2n_send uses small TLS records that fit into a single TCP segment for the resize_threshold
    /// bytes (cap to 8M) of data and reset record size back to a single segment after timeout_threshold
    /// seconds of inactivity.
    pub fn set_dynamic_record_threshold(
        &mut self,
        resize_threshold: u32,
        timeout_threshold: u16,
    ) -> Result<&mut Self, Error> {
        unsafe {
            s2n_connection_set_dynamic_record_threshold(
                self.connection.as_ptr(),
                resize_threshold,
                timeout_threshold,
            )
            .into_result()
        }?;
        Ok(self)
    }

    /// Signals the connection to do a key_update at the next possible opportunity.
    /// Note that the resulting key update message will not be sent until `send` is
    /// called on the connection.
    ///
    /// `peer_request` indicates if a key update should also be requested
    /// of the peer. When set to `KeyUpdateNotRequested`, then only the sending
    /// key of the connection will be updated. If set to `KeyUpdateRequested`, then
    /// the sending key of conn will be updated AND the peer will be requested to
    /// update their sending key. Note that s2n-tls currently only supports
    /// `peer_request` being set to `KeyUpdateNotRequested` and will return an error
    /// if any other value is used.
    pub fn request_key_update(&mut self, peer_request: PeerKeyUpdate) -> Result<&mut Self, Error> {
        unsafe {
            s2n_connection_request_key_update(self.connection.as_ptr(), peer_request.into())
                .into_result()
        }?;
        Ok(self)
    }

    /// Reports the number of times sending and receiving keys have been updated.
    ///
    /// This only applies to TLS1.3. Earlier versions do not support key updates.
    #[cfg(feature = "unstable-ktls")]
    pub fn key_update_counts(&self) -> Result<KeyUpdateCount, Error> {
        let mut send_key_updates = 0;
        let mut recv_key_updates = 0;
        unsafe {
            s2n_connection_get_key_update_counts(
                self.connection.as_ptr(),
                &mut send_key_updates,
                &mut recv_key_updates,
            )
            .into_result()?;
        }
        Ok(KeyUpdateCount {
            send_key_updates,
            recv_key_updates,
        })
    }

    /// sets the application protocol preferences on an s2n_connection object.
    ///
    /// protocols is a list in order of preference, with most preferred protocol first, and of
    /// length protocol_count. When acting as a client the protocol list is included in the
    /// Client Hello message as the ALPN extension. As a server, the list is used to negotiate
    /// a mutual application protocol with the client. After the negotiation for the connection has
    /// completed, the agreed upon protocol can be retrieved with s2n_get_application_protocol
    pub fn set_application_protocol_preference<P: IntoIterator<Item = I>, I: AsRef<[u8]>>(
        &mut self,
        protocols: P,
    ) -> Result<&mut Self, Error> {
        // reset the list
        unsafe {
            s2n_connection_set_protocol_preferences(self.connection.as_ptr(), core::ptr::null(), 0)
                .into_result()
        }?;

        for protocol in protocols {
            self.append_application_protocol_preference(protocol.as_ref())?;
        }

        Ok(self)
    }

    pub fn append_application_protocol_preference(
        &mut self,
        protocol: &[u8],
    ) -> Result<&mut Self, Error> {
        unsafe {
            s2n_connection_append_protocol_preference(
                self.connection.as_ptr(),
                protocol.as_ptr(),
                protocol
                    .len()
                    .try_into()
                    .map_err(|_| Error::INVALID_INPUT)?,
            )
            .into_result()
        }?;
        Ok(self)
    }

    /// may be used to receive data with callbacks defined by the user.
    pub fn set_receive_callback(&mut self, callback: s2n_recv_fn) -> Result<&mut Self, Error> {
        unsafe { s2n_connection_set_recv_cb(self.connection.as_ptr(), callback).into_result() }?;
        Ok(self)
    }

    /// # Safety
    ///
    /// The `context` pointer must live at least as long as the connection
    pub unsafe fn set_receive_context(&mut self, context: *mut c_void) -> Result<&mut Self, Error> {
        s2n_connection_set_recv_ctx(self.connection.as_ptr(), context).into_result()?;
        Ok(self)
    }

    /// may be used to receive data with callbacks defined by the user.
    pub fn set_send_callback(&mut self, callback: s2n_send_fn) -> Result<&mut Self, Error> {
        unsafe { s2n_connection_set_send_cb(self.connection.as_ptr(), callback).into_result() }?;
        Ok(self)
    }

    /// # Safety
    ///
    /// The `context` pointer must live at least as long as the connection
    pub unsafe fn set_send_context(&mut self, context: *mut c_void) -> Result<&mut Self, Error> {
        s2n_connection_set_send_ctx(self.connection.as_ptr(), context).into_result()?;
        Ok(self)
    }

    /// Sets the callback to use for verifying that a hostname from an X.509 certificate is
    /// trusted.
    ///
    /// The callback may be called more than once during certificate validation as each SAN on
    /// the certificate will be checked.
    ///
    /// Corresponds to the underlying C API
    /// [s2n_connection_set_verify_host_callback](https://aws.github.io/s2n-tls/doxygen/s2n_8h.html).
    pub fn set_verify_host_callback<T: 'static + VerifyHostNameCallback>(
        &mut self,
        handler: T,
    ) -> Result<&mut Self, Error> {
        unsafe extern "C" fn verify_host_cb_fn(
            host_name: *const ::libc::c_char,
            host_name_len: usize,
            context: *mut ::libc::c_void,
        ) -> u8 {
            let context = &mut *(context as *mut Context);
            let handler = context.verify_host_callback.as_mut().unwrap();
            verify_host(host_name, host_name_len, handler)
        }

        self.context_mut().verify_host_callback = Some(Box::new(handler));
        unsafe {
            s2n_connection_set_verify_host_callback(
                self.connection.as_ptr(),
                Some(verify_host_cb_fn),
                self.context_mut() as *mut Context as *mut c_void,
            )
            .into_result()
        }?;
        Ok(self)
    }

    /// Connections prefering low latency will be encrypted using small record sizes that
    /// can be decrypted sooner by the recipient.
    pub fn prefer_low_latency(&mut self) -> Result<&mut Self, Error> {
        unsafe { s2n_connection_prefer_low_latency(self.connection.as_ptr()).into_result() }?;
        Ok(self)
    }

    /// Connections prefering throughput will use large record sizes that minimize overhead.
    pub fn prefer_throughput(&mut self) -> Result<&mut Self, Error> {
        unsafe { s2n_connection_prefer_throughput(self.connection.as_ptr()).into_result() }?;
        Ok(self)
    }

    /// Configure the connection to reduce potentially expensive calls to recv.
    ///
    /// Refer to the corresponding C API
    /// [s2n_connection_set_recv_buffering](https://aws.github.io/s2n-tls/doxygen/s2n_8h.html)
    /// for more information.
    pub fn set_receive_buffering(&mut self, enabled: bool) -> Result<&mut Self, Error> {
        unsafe {
            s2n_connection_set_recv_buffering(self.connection.as_ptr(), enabled).into_result()
        }?;
        Ok(self)
    }

    /// wipes and free the in and out buffers associated with a connection.
    ///
    /// This function may be called when a connection is in keep-alive or idle state to
    /// reduce memory overhead of long lived connections.
    pub fn release_buffers(&mut self) -> Result<&mut Self, Error> {
        unsafe { s2n_connection_release_buffers(self.connection.as_ptr()).into_result() }?;
        Ok(self)
    }

    pub fn use_corked_io(&mut self) -> Result<&mut Self, Error> {
        unsafe { s2n_connection_use_corked_io(self.connection.as_ptr()).into_result() }?;
        Ok(self)
    }

    pub(crate) fn wipe_method<F, T>(&mut self, wipe: F) -> Result<(), Error>
    where
        F: FnOnce(&mut Self) -> Result<T, Error>,
    {
        let mode = self.mode();

        // Safety:
        // We re-init the context after the wipe
        unsafe { self.drop_context()? };

        let result = wipe(self);
        // We must initialize the context again whether or not wipe succeeds.
        // A connection without a context is invalid and has undefined behavior.
        self.init_context(mode);
        result?;

        Ok(())
    }

    /// wipes an existing connection and allows it to be reused.
    ///
    /// This method erases all data associated with a connection including pending reads.
    /// This function should be called after all I/O is completed and s2n_shutdown has been
    /// called. Reusing the same connection handle(s) is more performant than repeatedly
    /// calling s2n_connection_new and s2n_connection_free
    pub fn wipe(&mut self) -> Result<&mut Self, Error> {
        self.wipe_method(|conn| unsafe { s2n_connection_wipe(conn.as_ptr()).into_result() })?;
        Ok(self)
    }

    fn trigger_initializer(&mut self) {
        if !core::mem::replace(&mut self.context_mut().connection_initialized, true) {
            if let Some(config) = self.config() {
                if let Some(callback) = config.context().connection_initializer.as_ref() {
                    let future = callback.initialize_connection(self);
                    AsyncCallback::trigger(future, self);
                }
            }
        }
    }

    // Poll the connection future if it exists.
    //
    // If the future returns Pending, then re-set it back on the Connection.
    fn poll_async_task(&mut self) -> Option<Poll<Result<(), Error>>> {
        self.take_async_callback().map(|mut callback| {
            let waker = self.waker().ok_or(Error::MISSING_WAKER)?.clone();
            let mut ctx = core::task::Context::from_waker(&waker);
            match Pin::new(&mut callback).poll(self, &mut ctx) {
                Poll::Ready(result) => Poll::Ready(result),
                Poll::Pending => {
                    // replace the future if it hasn't completed yet
                    self.set_async_callback(callback);
                    Poll::Pending
                }
            }
        })
    }

    pub(crate) fn poll_negotiate_method<F, T>(
        &mut self,
        mut negotiate: F,
    ) -> Poll<Result<(), Error>>
    where
        F: FnMut(&mut Connection) -> Poll<Result<T, Error>>,
    {
        self.trigger_initializer();

        loop {
            // Check whether renegotiate is blocked by any async callbacks
            match self.poll_async_task().unwrap_or(Poll::Ready(Ok(()))) {
                Poll::Ready(Err(err)) => return Poll::Ready(Err(err)),
                Poll::Pending => return Poll::Pending,
                Poll::Ready(Ok(_)) => {}
            };

            match negotiate(self) {
                Poll::Ready(res) => return Poll::Ready(res.map(|_| ())),
                Poll::Pending => {
                    // If `negotiate` returned `Pending` it could be blocked on a connection future
                    // (i.e. not socket IO) so before we return, we need to make sure we poll
                    // the associated future at least once. Otherwise, we will violate the waker contract.
                    //
                    // See https://github.com/aws/s2n-quic/pull/2248
                    if self.context_mut().async_callback.is_some() {
                        // continuing in the loop will poll the task
                        continue;
                    }

                    // we don't have anything else to poll so return `Pending`
                    return Poll::Pending;
                }
            }
        }
    }

    /// Performs the TLS handshake to completion
    ///
    /// Multiple callbacks can be configured for a connection and config, but
    /// [`Self::poll_negotiate()`] can only execute and block on one callback at a time.
    /// The handshake is sequential, not concurrent, and stops execution when
    /// it encounters an async callback.
    ///
    /// The handshake does not continue execution (and therefore can't call
    /// any other callbacks) until the blocking async task reports completion.
    pub fn poll_negotiate(&mut self) -> Poll<Result<&mut Self, Error>> {
        let mut blocked = s2n_blocked_status::NOT_BLOCKED;
        self.poll_negotiate_method(|conn| unsafe {
            s2n_negotiate(conn.as_ptr(), &mut blocked).into_poll()
        })
        .map_ok(|_| self)
    }

    /// Encrypts and sends data on a connection where
    /// [negotiate](`Self::poll_negotiate`) has succeeded.
    ///
    /// Returns the number of bytes written, and may indicate a partial write.
    #[cfg(not(feature = "unstable-renegotiate"))]
    pub fn poll_send(&mut self, buf: &[u8]) -> Poll<Result<usize, Error>> {
        let mut blocked = s2n_blocked_status::NOT_BLOCKED;
        let buf_len: isize = buf.len().try_into().map_err(|_| Error::INVALID_INPUT)?;
        let buf_ptr = buf.as_ptr() as *const ::libc::c_void;
        unsafe { s2n_send(self.connection.as_ptr(), buf_ptr, buf_len, &mut blocked).into_poll() }
    }

    #[cfg(not(feature = "unstable-renegotiate"))]
    pub(crate) fn poll_recv_raw(
        &mut self,
        buf_ptr: *mut ::libc::c_void,
        buf_len: isize,
    ) -> Poll<Result<usize, Error>> {
        let mut blocked = s2n_blocked_status::NOT_BLOCKED;
        unsafe { s2n_recv(self.connection.as_ptr(), buf_ptr, buf_len, &mut blocked).into_poll() }
    }

    /// Reads and decrypts data from a connection where
    /// [negotiate](`Self::poll_negotiate`) has succeeded.
    ///
    /// Returns the number of bytes read, and may indicate a partial read.
    /// 0 bytes returned indicates EOF due to connection closure.
    pub fn poll_recv(&mut self, buf: &mut [u8]) -> Poll<Result<usize, Error>> {
        let buf_len: isize = buf.len().try_into().map_err(|_| Error::INVALID_INPUT)?;
        let buf_ptr = buf.as_ptr() as *mut ::libc::c_void;
        self.poll_recv_raw(buf_ptr, buf_len)
    }

    /// Reads and decrypts data from a connection where
    /// [negotiate](`Self::poll_negotiate`) has succeeded
    /// to a uninitialized buffer.
    ///
    /// Returns the number of bytes read, and may indicate a partial read.
    /// 0 bytes returned indicates EOF due to connection closure.
    ///
    /// Safety: this function is always safe to call, and additionally:
    /// 1. It will never deinitialize any bytes in `buf`.
    /// 2. If it returns `Ok(n)`, then the first `n` bytes of `buf`
    ///    will have been initialized by this function.
    pub fn poll_recv_uninitialized(
        &mut self,
        buf: &mut [MaybeUninit<u8>],
    ) -> Poll<Result<usize, Error>> {
        let buf_len: isize = buf.len().try_into().map_err(|_| Error::INVALID_INPUT)?;
        let buf_ptr = buf.as_ptr() as *mut ::libc::c_void;

        // Safety:
        // 1. s2n_recv never writes uninitialized garbage to `buf`.
        // 2. if s2n_recv returns `+n`, it guarantees that the first
        // `n` bytes of `buf` have been initialized, which allows this
        // function to return `Ok(n)`
        self.poll_recv_raw(buf_ptr, buf_len)
    }

    /// Attempts to flush any data previously buffered by a call to [send](`Self::poll_send`).
    pub fn poll_flush(&mut self) -> Poll<Result<&mut Self, Error>> {
        self.poll_send(&[0; 0]).map_ok(|_| self)
    }

    /// Gets the number of bytes that are currently available in the buffer to be read.
    pub fn peek_len(&self) -> usize {
        unsafe { s2n_peek(self.connection.as_ptr()) as usize }
    }

    /// Attempts a graceful shutdown of the TLS connection.
    ///
    /// The shutdown is not complete until the necessary shutdown messages
    /// have been successfully sent and received. If the peer does not respond
    /// correctly, the graceful shutdown may fail.
    pub fn poll_shutdown(&mut self) -> Poll<Result<&mut Self, Error>> {
        if !self.remaining_blinding_delay()?.is_zero() {
            return Poll::Pending;
        }
        let mut blocked = s2n_blocked_status::NOT_BLOCKED;
        unsafe {
            s2n_shutdown(self.connection.as_ptr(), &mut blocked)
                .into_poll()
                .map_ok(|_| self)
        }
    }

    /// Attempts a graceful shutdown of the write side of a TLS connection.
    ///
    /// Unlike Self::poll_shutdown, no reponse from the peer is necessary.
    /// If using TLS1.3, the connection can continue to be used for reading afterwards.
    pub fn poll_shutdown_send(&mut self) -> Poll<Result<&mut Self, Error>> {
        if !self.remaining_blinding_delay()?.is_zero() {
            return Poll::Pending;
        }
        let mut blocked = s2n_blocked_status::NOT_BLOCKED;
        unsafe {
            s2n_shutdown_send(self.connection.as_ptr(), &mut blocked)
                .into_poll()
                .map_ok(|_| self)
        }
    }

    /// Returns the TLS alert code, if any
    pub fn alert(&self) -> Option<u8> {
        let alert =
            unsafe { s2n_connection_get_alert(self.connection.as_ptr()).into_result() }.ok()?;
        Some(alert as u8)
    }

    /// Sets the server name value for the connection
    pub fn set_server_name(&mut self, server_name: &str) -> Result<&mut Self, Error> {
        let server_name = std::ffi::CString::new(server_name).map_err(|_| Error::INVALID_INPUT)?;
        unsafe {
            s2n_set_server_name(self.connection.as_ptr(), server_name.as_ptr()).into_result()
        }?;
        Ok(self)
    }

    /// Get the server name associated with the connection client hello.
    pub fn server_name(&self) -> Option<&str> {
        unsafe {
            let server_name = s2n_get_server_name(self.connection.as_ptr());
            match server_name.into_result() {
                Ok(server_name) => CStr::from_ptr(server_name).to_str().ok(),
                Err(_) => None,
            }
        }
    }

    /// Adds a session ticket from a previous TLS connection to create a resumed session
    pub fn set_session_ticket(&mut self, session: &[u8]) -> Result<&mut Self, Error> {
        unsafe {
            s2n_connection_set_session(self.connection.as_ptr(), session.as_ptr(), session.len())
                .into_result()
        }?;
        Ok(self)
    }

    /// Retrieves the size of the session ticket.
    pub fn session_ticket_length(&self) -> Result<usize, Error> {
        let len =
            unsafe { s2n_connection_get_session_length(self.connection.as_ptr()).into_result()? };
        Ok(len.try_into().unwrap())
    }

    /// Serializes the session state from the connection into `output` and returns
    /// the length of the session ticket.
    ///
    /// If the buffer does not have the size for the session_ticket,
    /// `Error::INVALID_INPUT` is returned.
    ///
    /// Note: This function is not recommended for > TLS1.2 because in TLS1.3
    /// servers can send multiple session tickets and this will return only
    /// the most recently received ticket.
    pub fn session_ticket(&self, output: &mut [u8]) -> Result<usize, Error> {
        if output.len() < self.session_ticket_length()? {
            return Err(Error::INVALID_INPUT);
        }
        let written = unsafe {
            s2n_connection_get_session(self.connection.as_ptr(), output.as_mut_ptr(), output.len())
                .into_result()?
        };
        Ok(written.try_into().unwrap())
    }

    /// Sets a Waker on the connection context or clears it if `None` is passed.
    pub fn set_waker(&mut self, waker: Option<&Waker>) -> Result<&mut Self, Error> {
        let ctx = self.context_mut();

        if let Some(waker) = waker {
            if let Some(prev_waker) = ctx.waker.as_mut() {
                // only replace the Waker if they dont reference the same task
                if !prev_waker.will_wake(waker) {
                    prev_waker.clone_from(waker);
                }
            } else {
                ctx.waker = Some(waker.clone());
            }
        } else {
            ctx.waker = None;
        }
        Ok(self)
    }

    /// Returns the Waker set on the connection context.
    pub fn waker(&self) -> Option<&Waker> {
        let ctx = self.context();
        ctx.waker.as_ref()
    }

    /// Takes the [`Option::take`] the connection_future stored on the
    /// connection context.
    ///
    /// If the Future returns `Poll::Pending` and has not completed, then it
    /// should be re-set using [`Self::set_connection_future()`]
    fn take_async_callback(&mut self) -> Option<AsyncCallback> {
        let ctx = self.context_mut();
        ctx.async_callback.take()
    }

    /// Sets a `connection_future` on the connection context.
    pub(crate) fn set_async_callback(&mut self, callback: AsyncCallback) {
        let ctx = self.context_mut();
        debug_assert!(ctx.async_callback.is_none());
        ctx.async_callback = Some(callback);
    }

    /// Retrieve a mutable reference to the [`Context`] stored on the connection.
    fn context_mut(&mut self) -> &mut Context {
        unsafe {
            let ctx = s2n_connection_get_ctx(self.connection.as_ptr())
                .into_result()
                .unwrap();
            &mut *(ctx.as_ptr() as *mut Context)
        }
    }

    /// Retrieve a reference to the [`Context`] stored on the connection.
    fn context(&self) -> &Context {
        unsafe {
            let ctx = s2n_connection_get_ctx(self.connection.as_ptr())
                .into_result()
                .unwrap();
            &*(ctx.as_ptr() as *mut Context)
        }
    }

    /// Drop the context
    ///
    /// SAFETY:
    /// A connection without a context is invalid. After calling this method
    /// from anywhere other than Drop, you must reinitialize the context.
    unsafe fn drop_context(&mut self) -> Result<(), Error> {
        let ctx = s2n_connection_get_ctx(self.connection.as_ptr()).into_result();
        if let Ok(ctx) = ctx {
            drop(Box::from_raw(ctx.as_ptr() as *mut Context));
        }
        // Setting a NULL context is important: if we don't also remove the context
        // from the connection, then the invalid memory is still accessible and
        // may even be double-freed.
        s2n_connection_set_ctx(self.connection.as_ptr(), core::ptr::null_mut()).into_result()?;
        Ok(())
    }

    /// Mark that the server_name extension was used to configure the connection.
    pub fn server_name_extension_used(&mut self) {
        // TODO: requiring the application to call this method is a pretty sharp edge.
        // Figure out if its possible to automatically call this from the Rust bindings.
        unsafe {
            s2n_connection_server_name_extension_used(self.connection.as_ptr())
                .into_result()
                .unwrap();
        }
    }

    /// Check if client auth was used for a connection.
    ///
    /// This is only relevant if [`ClientAuthType::Optional] was used.
    pub fn client_cert_used(&self) -> bool {
        unsafe { s2n_connection_client_cert_used(self.connection.as_ptr()) == 1 }
    }

    /// Retrieves the raw bytes of the client cert chain received from the peer, if present.
    pub fn client_cert_chain_bytes(&self) -> Result<Option<&[u8]>, Error> {
        if !self.client_cert_used() {
            return Ok(None);
        }

        let mut chain = std::ptr::null_mut();
        let mut len = 0;
        unsafe {
            s2n_connection_get_client_cert_chain(self.connection.as_ptr(), &mut chain, &mut len)
                .into_result()?;
        }

        if chain.is_null() || len == 0 {
            return Ok(None);
        }

        unsafe { Ok(Some(std::slice::from_raw_parts(chain, len as usize))) }
    }

    // The memory backing the ClientHello is owned by the Connection, so we
    // tie the ClientHello to the lifetime of the Connection. This is validated
    // with a doc test that ensures the ClientHello is invalid once the
    // connection has gone out of scope.
    //
    /// Returns a reference to the ClientHello associated with the connection.
    /// ```compile_fail
    /// use s2n_tls::client_hello::ClientHello;
    /// use s2n_tls::connection::Connection;
    /// use s2n_tls::enums::Mode;
    ///
    /// let mut conn = Connection::new(Mode::Server);
    /// let mut client_hello: &ClientHello = conn.client_hello().unwrap();
    /// drop(conn);
    /// client_hello.raw_message();
    /// ```
    ///
    /// The compilation could be failing for a variety of reasons, so make sure
    /// that the test case is actually good.
    /// ```no_run
    /// use s2n_tls::client_hello::ClientHello;
    /// use s2n_tls::connection::Connection;
    /// use s2n_tls::enums::Mode;
    ///
    /// let mut conn = Connection::new(Mode::Server);
    /// let mut client_hello: &ClientHello = conn.client_hello().unwrap();
    /// client_hello.raw_message();
    /// drop(conn);
    /// ```
    pub fn client_hello(&self) -> Result<&crate::client_hello::ClientHello, Error> {
        let mut handle =
            unsafe { s2n_connection_get_client_hello(self.connection.as_ptr()).into_result()? };
        Ok(crate::client_hello::ClientHello::from_ptr(unsafe {
            handle.as_mut()
        }))
    }

    pub(crate) fn mark_client_hello_cb_done(&mut self) -> Result<(), Error> {
        unsafe {
            s2n_client_hello_cb_done(self.connection.as_ptr()).into_result()?;
        }
        Ok(())
    }

    /// Access the protocol version selected for the connection.
    pub fn actual_protocol_version(&self) -> Result<Version, Error> {
        let version = unsafe {
            s2n_connection_get_actual_protocol_version(self.connection.as_ptr()).into_result()?
        };
        version.try_into()
    }

    /// Detects if the client hello is using the SSLv2 format.
    ///
    /// s2n-tls will not negotiate SSLv2, but will accept SSLv2 ClientHellos
    /// advertising a higher protocol version like SSLv3 or TLS1.0.
    /// [Connection::actual_protocol_version()] can be used to retrieve the
    /// protocol version that is actually used on the connection.
    pub fn client_hello_is_sslv2(&self) -> Result<bool, Error> {
        let version = unsafe {
            s2n_connection_get_client_hello_version(self.connection.as_ptr()).into_result()?
        };
        let version: Version = version.try_into()?;
        Ok(version == Version::SSLV2)
    }

    pub fn handshake_type(&self) -> Result<&str, Error> {
        let handshake = unsafe {
            s2n_connection_get_handshake_type_name(self.connection.as_ptr()).into_result()?
        };
        unsafe {
            // SAFETY: Constructed strings have a null byte appended to them.
            // SAFETY: The data has a 'static lifetime, because it resides in a
            //         static char array, and is never modified after its initial
            //         creation.
            const_str!(handshake)
        }
    }

    pub fn cipher_suite(&self) -> Result<&str, Error> {
        let cipher = unsafe { s2n_connection_get_cipher(self.connection.as_ptr()).into_result()? };
        unsafe {
            // SAFETY: The data is null terminated because it is declared as a C
            //         string literal.
            // SAFETY: cipher has a static lifetime because it lives on s2n_cipher_suite,
            //         a static struct.
            const_str!(cipher)
        }
    }

    pub fn selected_curve(&self) -> Result<&str, Error> {
        let curve = unsafe { s2n_connection_get_curve(self.connection.as_ptr()).into_result()? };
        unsafe {
            // SAFETY: The data is null terminated because it is declared as a C
            //         string literal.
            // SAFETY: curve has a static lifetime because it lives on s2n_ecc_named_curve,
            //         which is a static const struct.
            const_str!(curve)
        }
    }

    pub fn selected_signature_algorithm(&self) -> Result<SignatureAlgorithm, Error> {
        let mut sig_alg = s2n_tls_signature_algorithm::ANONYMOUS;
        unsafe {
            s2n_connection_get_selected_signature_algorithm(self.connection.as_ptr(), &mut sig_alg)
                .into_result()?;
        }
        sig_alg.try_into()
    }

    pub fn selected_hash_algorithm(&self) -> Result<HashAlgorithm, Error> {
        let mut hash_alg = s2n_tls_hash_algorithm::NONE;
        unsafe {
            s2n_connection_get_selected_digest_algorithm(self.connection.as_ptr(), &mut hash_alg)
                .into_result()?;
        }
        hash_alg.try_into()
    }

    pub fn selected_client_signature_algorithm(&self) -> Result<Option<SignatureAlgorithm>, Error> {
        let mut sig_alg = s2n_tls_signature_algorithm::ANONYMOUS;
        unsafe {
            s2n_connection_get_selected_client_cert_signature_algorithm(
                self.connection.as_ptr(),
                &mut sig_alg,
            )
            .into_result()?;
        }
        Ok(match sig_alg {
            s2n_tls_signature_algorithm::ANONYMOUS => None,
            sig_alg => Some(sig_alg.try_into()?),
        })
    }

    pub fn selected_client_hash_algorithm(&self) -> Result<Option<HashAlgorithm>, Error> {
        let mut hash_alg = s2n_tls_hash_algorithm::NONE;
        unsafe {
            s2n_connection_get_selected_client_cert_digest_algorithm(
                self.connection.as_ptr(),
                &mut hash_alg,
            )
            .into_result()?;
        }
        Ok(match hash_alg {
            s2n_tls_hash_algorithm::NONE => None,
            hash_alg => Some(hash_alg.try_into()?),
        })
    }

    pub fn application_protocol(&self) -> Option<&[u8]> {
        let protocol = unsafe { s2n_get_application_protocol(self.connection.as_ptr()) };
        if protocol.is_null() {
            return None;
        }
        Some(unsafe { CStr::from_ptr(protocol).to_bytes() })
    }

    /// Provides access to the TLS-Exporter functionality.
    ///
    /// See https://datatracker.ietf.org/doc/html/rfc5705 and https://www.rfc-editor.org/rfc/rfc8446.
    ///
    /// This is currently only available with TLS 1.3 connections which have finished a handshake.
    pub fn tls_exporter(
        &self,
        label: &[u8],
        context: &[u8],
        output: &mut [u8],
    ) -> Result<(), Error> {
        unsafe {
            s2n_connection_tls_exporter(
                self.connection.as_ptr(),
                label.as_ptr(),
                label.len().try_into().map_err(|_| Error::INVALID_INPUT)?,
                context.as_ptr(),
                context.len().try_into().map_err(|_| Error::INVALID_INPUT)?,
                output.as_mut_ptr(),
                output.len().try_into().map_err(|_| Error::INVALID_INPUT)?,
            )
            .into_result()
            .map(|_| ())
        }
    }

    /// Returns the validated peer certificate chain.
    // 'static lifetime is because this copies the certificate chain from the connection into a new
    // chain, so the lifetime is independent of the connection.
    pub fn peer_cert_chain(&self) -> Result<CertificateChain<'static>, Error> {
        unsafe {
            let mut chain = CertificateChain::new()?;
            s2n_connection_get_peer_cert_chain(
                self.connection.as_ptr(),
                chain.as_mut_ptr().as_ptr(),
            )
            .into_result()
            .map(|_| ())?;
            Ok(chain)
        }
    }

    /// Get the certificate used during the TLS handshake
    ///
    /// - If `self` is a server connection, the certificate selected will depend on the
    ///   ServerName sent by the client and supported ciphers.
    /// - If `self` is a client connection, the certificate sent in response to a CertificateRequest
    ///   message is returned. Currently s2n-tls supports loading only one certificate in client mode. Note that
    ///   not all TLS endpoints will request a certificate.
    pub fn selected_cert(&self) -> Option<CertificateChain<'_>> {
        unsafe {
            // The API only returns null, no error is actually set.
            // Clippy doesn't realize from_ptr_reference is unsafe.
            #[allow(clippy::manual_map)]
            if let Some(ptr) =
                NonNull::new(s2n_connection_get_selected_cert(self.connection.as_ptr()))
            {
                Some(CertificateChain::from_ptr_reference(ptr))
            } else {
                None
            }
        }
    }

    pub fn master_secret(&self) -> Result<Vec<u8>, Error> {
        // TLS1.2 master secrets are always 48 bytes
        let mut secret = vec![0; 48];
        unsafe {
            s2n_connection_get_master_secret(
                self.connection.as_ptr(),
                secret.as_mut_ptr(),
                secret.len(),
            )
            .into_result()?;
        }
        Ok(secret)
    }

    /// Retrieves the size of the serialized connection
    pub fn serialization_length(&self) -> Result<usize, Error> {
        unsafe {
            let mut length = 0;
            s2n_connection_serialization_length(self.connection.as_ptr(), &mut length)
                .into_result()?;
            Ok(length.try_into().unwrap())
        }
    }

    /// Serializes the TLS connection into the provided buffer
    pub fn serialize(&self, output: &mut [u8]) -> Result<(), Error> {
        unsafe {
            s2n_connection_serialize(
                self.connection.as_ptr(),
                output.as_mut_ptr(),
                output.len().try_into().map_err(|_| Error::INVALID_INPUT)?,
            )
            .into_result()?;
            Ok(())
        }
    }

    /// Deserializes the input buffer into a new TLS connection that can send/recv
    /// data from the original peer.
    pub fn deserialize(&mut self, input: &[u8]) -> Result<(), Error> {
        let size = input.len();
        /* This is not ideal, we know that s2n_connection_deserialize will not mutate the
         * input value, however, the mut is needed to use the stuffer functions. */
        let input = input.as_ptr() as *mut u8;
        unsafe {
            s2n_connection_deserialize(
                self.as_ptr(),
                input,
                size.try_into().map_err(|_| Error::INVALID_INPUT)?,
            )
            .into_result()?;
            Ok(())
        }
    }

    /// Determines whether the connection was resumed from an earlier handshake.
    pub fn resumed(&self) -> bool {
        unsafe { s2n_connection_is_session_resumed(self.connection.as_ptr()) == 1 }
    }

<<<<<<< HEAD
    pub fn append_psk(&mut self, psk: &ExternalPsk) -> Result<(), Error> {
        let psk = psk as *const ExternalPsk as *const s2n_psk;
        unsafe { s2n_connection_append_psk(self.as_ptr(), psk as *const s2n_psk).into_result()? };
        Ok(())
    }

    pub fn negotiated_psk_identity_length(&self) -> Result<usize, Error> {
        let mut length = 0;
        unsafe {
            s2n_connection_get_negotiated_psk_identity_length(self.connection.as_ptr(), &mut length)
                .into_result()?
        };
        Ok(length as usize)
    }

    pub fn negotiated_psk_identity(&self, destination: &mut [u8]) -> Result<(), Error> {
        unsafe {
            s2n_connection_get_negotiated_psk_identity(
                self.connection.as_ptr(),
                destination.as_mut_ptr(),
                destination.len() as u16,
            )
            .into_result()?;
        }
        Ok(())
=======
    /// Associates an arbitrary application context with the Connection to be later retrieved via
    /// the [`Self::application_context()`] and [`Self::application_context_mut()`] APIs.
    ///
    /// This API will override an existing application context set on the Connection.
    pub fn set_application_context<T: Send + Sync + 'static>(&mut self, app_context: T) {
        self.context_mut().app_context = Some(Box::new(app_context));
    }

    /// Retrieves a reference to the application context associated with the Connection.
    ///
    /// If an application context hasn't already been set on the Connection, or if the set
    /// application context isn't of type T, None will be returned.
    ///
    /// To set a context on the connection, use [`Self::set_application_context()`]. To retrieve a
    /// mutable reference to the context, use [`Self::application_context_mut()`].
    pub fn application_context<T: Send + Sync + 'static>(&self) -> Option<&T> {
        match self.context().app_context.as_ref() {
            None => None,
            // The Any trait keeps track of the application context's type. downcast_ref() returns
            // Some only if the correct type is provided:
            // https://doc.rust-lang.org/std/any/trait.Any.html#method.downcast_ref
            Some(app_context) => app_context.downcast_ref::<T>(),
        }
    }

    /// Retrieves a mutable reference to the application context associated with the Connection.
    ///
    /// If an application context hasn't already been set on the Connection, or if the set
    /// application context isn't of type T, None will be returned.
    ///
    /// To set a context on the connection, use [`Self::set_application_context()`]. To retrieve an
    /// immutable reference to the context, use [`Self::application_context()`].
    pub fn application_context_mut<T: Send + Sync + 'static>(&mut self) -> Option<&mut T> {
        match self.context_mut().app_context.as_mut() {
            None => None,
            Some(app_context) => app_context.downcast_mut::<T>(),
        }
    }

    #[cfg(feature = "unstable-renegotiate")]
    pub(crate) fn renegotiate_state_mut(&mut self) -> &mut RenegotiateState {
        &mut self.context_mut().renegotiate_state
    }

    #[cfg(feature = "unstable-renegotiate")]
    pub(crate) fn renegotiate_state(&self) -> &RenegotiateState {
        &self.context().renegotiate_state
>>>>>>> 66a3bcbb
    }
}

struct Context {
    mode: Mode,
    waker: Option<Waker>,
    async_callback: Option<AsyncCallback>,
    verify_host_callback: Option<Box<dyn VerifyHostNameCallback>>,
    connection_initialized: bool,
    app_context: Option<Box<dyn Any + Send + Sync>>,
    #[cfg(feature = "unstable-renegotiate")]
    pub(crate) renegotiate_state: RenegotiateState,
}

impl Context {
    fn new(mode: Mode) -> Self {
        Context {
            mode,
            waker: None,
            async_callback: None,
            verify_host_callback: None,
            connection_initialized: false,
            app_context: None,
            #[cfg(feature = "unstable-renegotiate")]
            renegotiate_state: RenegotiateState::default(),
        }
    }
}

#[cfg(feature = "quic")]
impl Connection {
    pub fn enable_quic(&mut self) -> Result<&mut Self, Error> {
        unsafe { s2n_connection_enable_quic(self.connection.as_ptr()).into_result() }?;
        Ok(self)
    }

    pub fn set_quic_transport_parameters(&mut self, buffer: &[u8]) -> Result<&mut Self, Error> {
        unsafe {
            s2n_connection_set_quic_transport_parameters(
                self.connection.as_ptr(),
                buffer.as_ptr(),
                buffer.len().try_into().map_err(|_| Error::INVALID_INPUT)?,
            )
            .into_result()
        }?;
        Ok(self)
    }

    pub fn quic_transport_parameters(&mut self) -> Result<&[u8], Error> {
        let mut ptr = core::ptr::null();
        let mut len = 0;
        unsafe {
            s2n_connection_get_quic_transport_parameters(
                self.connection.as_ptr(),
                &mut ptr,
                &mut len,
            )
            .into_result()
        }?;
        let buffer = unsafe { core::slice::from_raw_parts(ptr, len as _) };
        Ok(buffer)
    }

    /// # Safety
    ///
    /// The `context` pointer must live at least as long as the connection
    pub unsafe fn set_secret_callback(
        &mut self,
        callback: s2n_secret_cb,
        context: *mut c_void,
    ) -> Result<&mut Self, Error> {
        s2n_connection_set_secret_callback(self.connection.as_ptr(), callback, context)
            .into_result()?;
        Ok(self)
    }

    pub fn quic_process_post_handshake_message(&mut self) -> Result<&mut Self, Error> {
        let mut blocked = s2n_blocked_status::NOT_BLOCKED;
        unsafe {
            s2n_recv_quic_post_handshake_message(self.connection.as_ptr(), &mut blocked)
                .into_result()
        }?;
        Ok(self)
    }

    /// Allows the quic library to check if session tickets are expected
    pub fn are_session_tickets_enabled(&self) -> bool {
        unsafe { s2n_connection_are_session_tickets_enabled(self.connection.as_ptr()) }
    }
}

impl AsRef<Connection> for Connection {
    fn as_ref(&self) -> &Connection {
        self
    }
}

impl AsMut<Connection> for Connection {
    fn as_mut(&mut self) -> &mut Connection {
        self
    }
}

impl Drop for Connection {
    fn drop(&mut self) {
        // ignore failures since there's not much we can do about it
        unsafe {
            // clean up context
            let _ = self.drop_context();

            // cleanup config
            let _ = self.drop_config();

            // cleanup connection
            let _ = s2n_connection_free(self.connection.as_ptr()).into_result();
        }
    }
}

#[cfg(test)]
mod tests {
    use super::*;

    // ensure the connection context is send
    #[test]
    fn context_send_test() {
        fn assert_send<T: 'static + Send>() {}
        assert_send::<Context>();
    }

    // ensure the connection context is sync
    #[test]
    fn context_sync_test() {
        fn assert_sync<T: 'static + Sync>() {}
        assert_sync::<Context>();
    }

    /// Test that an application context can be set and retrieved.
    #[test]
    fn test_app_context_set_and_retrieve() {
        let mut connection = Connection::new_server();

        // Before a context is set, None is returned.
        assert!(connection.application_context::<u32>().is_none());

        let test_value: u32 = 1142;
        connection.set_application_context(test_value);

        // After a context is set, the application data is returned.
        assert_eq!(*connection.application_context::<u32>().unwrap(), 1142);
    }

    /// Test that an application context can be modified.
    #[test]
    fn test_app_context_modify() {
        let test_value: u64 = 0;

        let mut connection = Connection::new_server();
        connection.set_application_context(test_value);

        let context_value = connection.application_context_mut::<u64>().unwrap();
        *context_value += 1;

        assert_eq!(*connection.application_context::<u64>().unwrap(), 1);
    }

    /// Test that an application context can be overridden.
    #[test]
    fn test_app_context_override() {
        let mut connection = Connection::new_server();

        let test_value: u16 = 1142;
        connection.set_application_context(test_value);

        assert_eq!(*connection.application_context::<u16>().unwrap(), 1142);

        // Override the context with a new value.
        let test_value: u16 = 10;
        connection.set_application_context(test_value);

        assert_eq!(*connection.application_context::<u16>().unwrap(), 10);

        // Override the context with a new type.
        let test_value: i16 = -20;
        connection.set_application_context(test_value);

        assert_eq!(*connection.application_context::<i16>().unwrap(), -20);
    }

    /// Test that a context of another type can't be retrieved.
    #[test]
    fn test_app_context_invalid_type() {
        let mut connection = Connection::new_server();

        let test_value: u32 = 0;
        connection.set_application_context(test_value);

        // A context type that wasn't set shouldn't be returned.
        assert!(connection.application_context::<i16>().is_none());

        // Retrieving the correct type succeeds.
        assert!(connection.application_context::<u32>().is_some());
    }
}<|MERGE_RESOLUTION|>--- conflicted
+++ resolved
@@ -1156,7 +1156,6 @@
         unsafe { s2n_connection_is_session_resumed(self.connection.as_ptr()) == 1 }
     }
 
-<<<<<<< HEAD
     pub fn append_psk(&mut self, psk: &ExternalPsk) -> Result<(), Error> {
         let psk = psk as *const ExternalPsk as *const s2n_psk;
         unsafe { s2n_connection_append_psk(self.as_ptr(), psk as *const s2n_psk).into_result()? };
@@ -1182,7 +1181,8 @@
             .into_result()?;
         }
         Ok(())
-=======
+    }
+    
     /// Associates an arbitrary application context with the Connection to be later retrieved via
     /// the [`Self::application_context()`] and [`Self::application_context_mut()`] APIs.
     ///
@@ -1230,7 +1230,6 @@
     #[cfg(feature = "unstable-renegotiate")]
     pub(crate) fn renegotiate_state(&self) -> &RenegotiateState {
         &self.context().renegotiate_state
->>>>>>> 66a3bcbb
     }
 }
 
