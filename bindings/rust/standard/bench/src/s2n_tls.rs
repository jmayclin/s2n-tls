// Copyright Amazon.com, Inc. or its affiliates. All Rights Reserved.
// SPDX-License-Identifier: Apache-2.0

use crate::{
    harness::{
        self, read_to_bytes, CipherSuite, CryptoConfig, HandshakeType, KXGroup, LocalDataBuffer,
        Mode, TlsConnection,
    },
    PemType::*,
};
use s2n_tls::{
    callbacks::{SessionTicketCallback, VerifyHostNameCallback},
    config::Builder,
    connection::Connection,
    enums::{Blinding, ClientAuthType, Version},
    security::Policy,
};
use std::{
    borrow::BorrowMut,
    error::Error,
    ffi::c_void,
    io::{Read, Write},
    os::raw::c_int,
    sync::{Arc, Mutex},
    task::Poll,
    time::SystemTime,
};

/// Custom callback for verifying hostnames. Rustls requires checking hostnames,
/// so this is to make a fair comparison
struct HostNameHandler {
    expected_server_name: &'static str,
}
impl VerifyHostNameCallback for HostNameHandler {
    fn verify_host_name(&self, hostname: &str) -> bool {
        self.expected_server_name == hostname
    }
}

#[derive(Clone, Debug, Default)]
pub struct SessionTicketStorage(Arc<Mutex<Option<Vec<u8>>>>);

impl SessionTicketCallback for SessionTicketStorage {
    fn on_session_ticket(
        &self,
        _connection: &mut s2n_tls::connection::Connection,
        session_ticket: &s2n_tls::callbacks::SessionTicket,
    ) {
        let mut ticket = vec![0; session_ticket.len().unwrap()];
        session_ticket.data(&mut ticket).unwrap();
        let _ = self.0.lock().unwrap().insert(ticket);
    }
}

const KEY_NAME: &str = "InsecureTestKey";
const KEY_VALUE: [u8; 16] = [3, 1, 4, 1, 5, 9, 2, 6, 5, 3, 5, 8, 9, 7, 9, 3];

/// s2n-tls has mode-independent configs, so this struct wraps the config with the mode
pub struct S2NConfig {
<<<<<<< HEAD
    pub mode: Mode,
    pub config: s2n_tls::config::Config,
    pub ticket_storage: SessionTicketStorage,
=======
    config: s2n_tls::config::Config,
    ticket_storage: SessionTicketStorage,
>>>>>>> eab019f8
}

impl From<s2n_tls::config::Config> for S2NConfig {
    fn from(value: s2n_tls::config::Config) -> Self {
        S2NConfig {
            config: value,
            ticket_storage: Default::default(),
        }
    }
}

impl crate::harness::TlsBenchConfig for S2NConfig {
    fn make_config(
        mode: Mode,
        crypto_config: CryptoConfig,
        handshake_type: HandshakeType,
    ) -> Result<Self, Box<dyn Error>> {
        // these security policies negotiate the given cipher suite and key
        // exchange group as their top choice
        let security_policy = match (crypto_config.cipher_suite, crypto_config.kx_group) {
            (CipherSuite::AES_128_GCM_SHA256, KXGroup::Secp256R1) => "20230317",
            (CipherSuite::AES_256_GCM_SHA384, KXGroup::Secp256R1) => "20190802",
            (CipherSuite::AES_128_GCM_SHA256, KXGroup::X25519) => "20240417",
            (CipherSuite::AES_256_GCM_SHA384, KXGroup::X25519) => "20190801",
        };

        let mut builder = Builder::new();
        builder
            .set_security_policy(&Policy::from_version(security_policy)?)?
            .with_system_certs(false)?
            .set_client_auth_type(match handshake_type {
                HandshakeType::MutualAuth => ClientAuthType::Required,
                _ => ClientAuthType::None, // ServerAuth or resumption handshake
            })?;

        if handshake_type == HandshakeType::Resumption {
            builder.enable_session_tickets(true)?;
        }

        let session_ticket_storage = SessionTicketStorage::default();

        match mode {
            Mode::Client => {
                builder
                    .trust_pem(read_to_bytes(CACert, crypto_config.sig_type).as_slice())?
                    .set_verify_host_callback(HostNameHandler {
                        expected_server_name: "localhost",
                    })?;

                match handshake_type {
                    HandshakeType::MutualAuth => {
                        builder.load_pem(
                            read_to_bytes(ClientCertChain, crypto_config.sig_type).as_slice(),
                            read_to_bytes(ClientKey, crypto_config.sig_type).as_slice(),
                        )?;
                    }
                    HandshakeType::Resumption => {
                        builder.set_session_ticket_callback(session_ticket_storage.clone())?;
                    }
                    // no special configuration
                    HandshakeType::ServerAuth => {}
                }
            }
            Mode::Server => {
                builder.load_pem(
                    read_to_bytes(ServerCertChain, crypto_config.sig_type).as_slice(),
                    read_to_bytes(ServerKey, crypto_config.sig_type).as_slice(),
                )?;

                match handshake_type {
                    HandshakeType::MutualAuth => {
                        builder
                            .trust_pem(read_to_bytes(CACert, crypto_config.sig_type).as_slice())?
                            .set_verify_host_callback(HostNameHandler {
                                expected_server_name: "localhost",
                            })?;
                    }
                    HandshakeType::Resumption => {
                        builder.add_session_ticket_key(
                            KEY_NAME.as_bytes(),
                            KEY_VALUE.as_slice(),
                            // use a time that we are sure is in the past to
                            // make the key immediately available
                            SystemTime::UNIX_EPOCH,
                        )?;
                    }
                    // no special configuration for normal handshake
                    HandshakeType::ServerAuth => {}
                };
            }
        }

        Ok(S2NConfig {
            config: builder.build()?,
            ticket_storage: session_ticket_storage,
        })
    }
}

pub struct S2NConnection {
    connection: Connection,
    handshake_completed: bool,
}

impl S2NConnection {
    /// Unsafe callback for custom IO C API
    ///
    /// s2n-tls IO is usually used with file descriptors to a TCP socket, but we
    /// reduce overhead and outside noise with a local buffer for benchmarking
    unsafe extern "C" fn send_cb(context: *mut c_void, data: *const u8, len: u32) -> c_int {
        let context = &*(context as *const LocalDataBuffer);
        let data = core::slice::from_raw_parts(data, len as _);
        let bytes_written = context.borrow_mut().write(data).unwrap();
        bytes_written as c_int
    }

    // Note: this callback will be invoked multiple times in the event that
    // the byte-slices of the VecDeque are not contiguous (wrap around).
    unsafe extern "C" fn recv_cb(context: *mut c_void, data: *mut u8, len: u32) -> c_int {
        let context = &*(context as *const LocalDataBuffer);
        let data = core::slice::from_raw_parts_mut(data, len as _);
        match context.borrow_mut().read(data) {
            Ok(len) => {
                if len == 0 {
                    // returning a length of 0 indicates a channel close (e.g. a
                    // TCP Close) which would not be correct. To just communicate
                    // "no more data", we instead set the errno to WouldBlock and
                    // return -1.
                    errno::set_errno(errno::Errno(libc::EWOULDBLOCK));
                    -1
                } else {
                    len as c_int
                }
            }
            Err(err) => {
                // VecDeque IO Operations should never fail
                panic!("{err:?}");
            }
        }
    }

    pub fn connection(&self) -> &Connection {
        &self.connection
    }

    pub fn mut_connection(&mut self) -> &mut Connection {
        &mut self.connection
    }
}

impl TlsConnection for S2NConnection {
    type Config = S2NConfig;

    fn name() -> String {
        "s2n-tls".to_string()
    }

    fn new_from_config(
        mode: harness::Mode,
        config: &Self::Config,
        io: &harness::TestPairIO,
    ) -> Result<Self, Box<dyn Error>> {
        let s2n_mode = match mode {
            Mode::Client => s2n_tls::enums::Mode::Client,
            Mode::Server => s2n_tls::enums::Mode::Server,
        };

        let io = match mode {
            Mode::Client => io.client_view(),
            Mode::Server => io.server_view(),
        };

        let io = Box::pin(io);

        let mut connection = Connection::new(s2n_mode);
        connection
            .set_blinding(Blinding::SelfService)?
            .set_config(config.config.clone())?
            .set_send_callback(Some(Self::send_cb))?
            .set_receive_callback(Some(Self::recv_cb))?;
        unsafe {
            connection
                .set_send_context(
                    &io.send_ctx as &LocalDataBuffer as *const LocalDataBuffer as *mut c_void,
                )?
                .set_receive_context(
                    &io.recv_ctx as &LocalDataBuffer as *const LocalDataBuffer as *mut c_void,
                )?;
        }

        if let Some(ticket) = config.ticket_storage.0.lock().unwrap().borrow_mut().take() {
            connection.set_session_ticket(&ticket)?;
        }

        Ok(Self {
            connection,
            handshake_completed: false,
        })
    }

    fn handshake(&mut self) -> Result<(), Box<dyn Error>> {
        self.handshake_completed = self
            .connection
            .poll_negotiate()
            .map(|res| res.unwrap()) // unwrap `Err` if present
            .is_ready();
        Ok(())
    }

    fn handshake_completed(&self) -> bool {
        self.handshake_completed
    }

    fn get_negotiated_cipher_suite(&self) -> CipherSuite {
        match self.connection.cipher_suite().unwrap() {
            "TLS_AES_128_GCM_SHA256" => CipherSuite::AES_128_GCM_SHA256,
            "TLS_AES_256_GCM_SHA384" => CipherSuite::AES_256_GCM_SHA384,
            _ => panic!("Unknown cipher suite"),
        }
    }

    fn negotiated_tls13(&self) -> bool {
        self.connection.actual_protocol_version().unwrap() == Version::TLS13
    }

    fn resumed_connection(&self) -> bool {
        !self
            .connection
            .handshake_type()
            .unwrap()
            .contains("FULL_HANDSHAKE")
    }

    fn send(&mut self, data: &[u8]) -> Result<(), Box<dyn Error>> {
        let mut write_offset = 0;
        while write_offset < data.len() {
            match self.connection.poll_send(&data[write_offset..]) {
                Poll::Ready(bytes_written) => write_offset += bytes_written?,
                Poll::Pending => return Err("unexpected pending".into()),
            }
            assert!(self.connection.poll_flush().is_ready());
        }
        Ok(())
    }

    fn recv(&mut self, data: &mut [u8]) -> Result<(), Box<dyn Error>> {
        let data_len = data.len();
        let mut read_offset = 0;
        while read_offset < data_len {
            match self.connection.poll_recv(data) {
                Poll::Ready(bytes_read) => read_offset += bytes_read?,
                Poll::Pending => return Err("unexpected pending".into()),
            }
        }
        Ok(())
    }
}<|MERGE_RESOLUTION|>--- conflicted
+++ resolved
@@ -57,14 +57,8 @@
 
 /// s2n-tls has mode-independent configs, so this struct wraps the config with the mode
 pub struct S2NConfig {
-<<<<<<< HEAD
-    pub mode: Mode,
-    pub config: s2n_tls::config::Config,
-    pub ticket_storage: SessionTicketStorage,
-=======
     config: s2n_tls::config::Config,
     ticket_storage: SessionTicketStorage,
->>>>>>> eab019f8
 }
 
 impl From<s2n_tls::config::Config> for S2NConfig {
