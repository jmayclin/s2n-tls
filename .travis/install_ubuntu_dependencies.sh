--- conflicted
+++ resolved
@@ -18,11 +18,7 @@
 sudo add-apt-repository ppa:ubuntu-toolchain-r/test -y
 sudo apt-get update
 
-<<<<<<< HEAD
-DEPENDENCIES="unzip make indent kwstyle libssl-dev"
-=======
-DEPENDENCIES="indent kwstyle tcpdump"
->>>>>>> 15d2ba9c
+DEPENDENCIES="unzip make indent kwstyle libssl-dev tcpdump"
 
 sudo apt-get install -y ${DEPENDENCIES}
 
