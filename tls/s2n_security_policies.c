/*
 * Copyright Amazon.com, Inc. or its affiliates. All Rights Reserved.
 *
 * Licensed under the Apache License, Version 2.0 (the "License").
 * You may not use this file except in compliance with the License.
 * A copy of the License is located at
 *
 *  http://aws.amazon.com/apache2.0
 *
 * or in the "license" file accompanying this file. This file is distributed
 * on an "AS IS" BASIS, WITHOUT WARRANTIES OR CONDITIONS OF ANY KIND, either
 * express or implied. See the License for the specific language governing
 * permissions and limitations under the License.
 */

#include "tls/s2n_security_policies.h"

#include "api/s2n.h"
#include "tls/s2n_connection.h"
#include "utils/s2n_safety.h"

const struct s2n_security_policy security_policy_20170210 = {
    .minimum_protocol_version = S2N_TLS10,
    .cipher_preferences = &cipher_preferences_20170210,
    .kem_preferences = &kem_preferences_null,
    .signature_preferences = &s2n_signature_preferences_20140601,
    .ecc_preferences = &s2n_ecc_preferences_20140601,
};

const struct s2n_security_policy security_policy_default_tls13 = {
    .minimum_protocol_version = S2N_TLS10,
    .cipher_preferences = &cipher_preferences_20210831,
    .kem_preferences = &kem_preferences_null,
    .signature_preferences = &s2n_signature_preferences_20200207,
    .certificate_signature_preferences = &s2n_certificate_signature_preferences_20201110,
    .ecc_preferences = &s2n_ecc_preferences_20200310,
};

/*
 * This security policy is derived from the following specification:
 * https://nvlpubs.nist.gov/nistpubs/SpecialPublications/NIST.SP.800-52r2.pdf
 *
 * Supports TLS1.2
 */
const struct s2n_security_policy security_policy_default_fips = {
    .minimum_protocol_version = S2N_TLS12,
    .cipher_preferences = &cipher_preferences_default_fips,
    .kem_preferences = &kem_preferences_null,
    .signature_preferences = &s2n_signature_preferences_default_fips,
    .certificate_signature_preferences = &s2n_signature_preferences_default_fips,
    .ecc_preferences = &s2n_ecc_preferences_default_fips,
    .rules = {
            [S2N_PERFECT_FORWARD_SECRECY] = true,
            [S2N_FIPS_140_3] = true,
    },
};

const struct s2n_security_policy security_policy_20230317 = {
    .minimum_protocol_version = S2N_TLS12,
    .cipher_preferences = &cipher_preferences_20230317,
    .kem_preferences = &kem_preferences_null,
    .signature_preferences = &s2n_signature_preferences_20230317,
    .certificate_signature_preferences = &s2n_signature_preferences_20230317,
    .ecc_preferences = &s2n_ecc_preferences_20201021,
    .rules = {
            [S2N_PERFECT_FORWARD_SECRECY] = true,
            [S2N_FIPS_140_3] = true,
    },
};

const struct s2n_security_policy security_policy_20190801 = {
    .minimum_protocol_version = S2N_TLS10,
    .cipher_preferences = &cipher_preferences_20190801,
    .kem_preferences = &kem_preferences_null,
    /* The discrepancy in the date exists because the signature preferences
     * were named when cipher preferences and signature preferences were
     * tracked separately, and we chose to keep the cipher preference
     * name because customers use it.
     */
    .signature_preferences = &s2n_signature_preferences_20200207,
    .ecc_preferences = &s2n_ecc_preferences_20200310,
};

const struct s2n_security_policy security_policy_20190802 = {
    .minimum_protocol_version = S2N_TLS10,
    .cipher_preferences = &cipher_preferences_20190801,
    .kem_preferences = &kem_preferences_null,
    /* The discrepancy in the date exists because the signature preferences
     * were named when cipher preferences and signature preferences were
     * tracked separately, and we chose to keep the cipher preference
     * name because customers use it.
     */
    .signature_preferences = &s2n_signature_preferences_20200207,
    .ecc_preferences = &s2n_ecc_preferences_20140601,
};

const struct s2n_security_policy security_policy_20170405 = {
    .minimum_protocol_version = S2N_TLS10,
    .cipher_preferences = &cipher_preferences_20170405,
    .kem_preferences = &kem_preferences_null,
    .signature_preferences = &s2n_signature_preferences_20140601,
    .ecc_preferences = &s2n_ecc_preferences_20140601,
};

const struct s2n_security_policy security_policy_20170405_gcm = {
    .minimum_protocol_version = S2N_TLS10,
    .cipher_preferences = &cipher_preferences_20170405_gcm,
    .kem_preferences = &kem_preferences_null,
    .signature_preferences = &s2n_signature_preferences_20140601,
    .ecc_preferences = &s2n_ecc_preferences_20140601,
};

const struct s2n_security_policy security_policy_elb_2015_04 = {
    .minimum_protocol_version = S2N_TLS10,
    .cipher_preferences = &elb_security_policy_2015_04,
    .kem_preferences = &kem_preferences_null,
    .signature_preferences = &s2n_signature_preferences_20140601,
    .ecc_preferences = &s2n_ecc_preferences_20140601,
};

const struct s2n_security_policy security_policy_elb_2016_08 = {
    .minimum_protocol_version = S2N_TLS10,
    .cipher_preferences = &elb_security_policy_2016_08,
    .kem_preferences = &kem_preferences_null,
    .signature_preferences = &s2n_signature_preferences_20140601,
    .ecc_preferences = &s2n_ecc_preferences_20140601,
};

const struct s2n_security_policy security_policy_elb_tls_1_1_2017_01 = {
    .minimum_protocol_version = S2N_TLS11,
    .cipher_preferences = &elb_security_policy_tls_1_1_2017_01,
    .kem_preferences = &kem_preferences_null,
    .signature_preferences = &s2n_signature_preferences_20140601,
    .ecc_preferences = &s2n_ecc_preferences_20140601,
};

const struct s2n_security_policy security_policy_elb_tls_1_2_2017_01 = {
    .minimum_protocol_version = S2N_TLS12,
    .cipher_preferences = &elb_security_policy_tls_1_2_2017_01,
    .kem_preferences = &kem_preferences_null,
    .signature_preferences = &s2n_signature_preferences_20140601,
    .ecc_preferences = &s2n_ecc_preferences_20140601,
};

const struct s2n_security_policy security_policy_elb_tls_1_2_ext_2018_06 = {
    .minimum_protocol_version = S2N_TLS12,
    .cipher_preferences = &elb_security_policy_tls_1_2_ext_2018_06,
    .kem_preferences = &kem_preferences_null,
    .signature_preferences = &s2n_signature_preferences_20140601,
    .ecc_preferences = &s2n_ecc_preferences_20140601,
};

const struct s2n_security_policy security_policy_elb_fs_2018_06 = {
    .minimum_protocol_version = S2N_TLS10,
    .cipher_preferences = &elb_security_policy_fs_2018_06,
    .kem_preferences = &kem_preferences_null,
    .signature_preferences = &s2n_signature_preferences_20140601,
    .ecc_preferences = &s2n_ecc_preferences_20140601,
    .rules = {
            [S2N_PERFECT_FORWARD_SECRECY] = true,
    },
};

const struct s2n_security_policy security_policy_elb_fs_1_2_2019_08 = {
    .minimum_protocol_version = S2N_TLS12,
    .cipher_preferences = &elb_security_policy_fs_1_2_2019_08,
    .kem_preferences = &kem_preferences_null,
    .signature_preferences = &s2n_signature_preferences_20140601,
    .ecc_preferences = &s2n_ecc_preferences_20140601,
    .rules = {
            [S2N_PERFECT_FORWARD_SECRECY] = true,
    },
};

const struct s2n_security_policy security_policy_elb_fs_1_1_2019_08 = {
    .minimum_protocol_version = S2N_TLS11,
    .cipher_preferences = &elb_security_policy_fs_1_1_2019_08,
    .kem_preferences = &kem_preferences_null,
    .signature_preferences = &s2n_signature_preferences_20140601,
    .ecc_preferences = &s2n_ecc_preferences_20140601,
    .rules = {
            [S2N_PERFECT_FORWARD_SECRECY] = true,
    },
};

const struct s2n_security_policy security_policy_elb_fs_1_2_Res_2019_08 = {
    .minimum_protocol_version = S2N_TLS12,
    .cipher_preferences = &elb_security_policy_fs_1_2_Res_2019_08,
    .kem_preferences = &kem_preferences_null,
    .signature_preferences = &s2n_signature_preferences_20140601,
    .ecc_preferences = &s2n_ecc_preferences_20140601,
    .rules = {
            [S2N_PERFECT_FORWARD_SECRECY] = true,
    },
};

/* CloudFront upstream */
const struct s2n_security_policy security_policy_cloudfront_upstream = {
    .minimum_protocol_version = S2N_SSLv3,
    .cipher_preferences = &cipher_preferences_cloudfront_upstream,
    .kem_preferences = &kem_preferences_null,
    .signature_preferences = &s2n_signature_preferences_20140601,
    .ecc_preferences = &s2n_ecc_preferences_20230623,
};

const struct s2n_security_policy security_policy_cloudfront_upstream_tls10 = {
    .minimum_protocol_version = S2N_TLS10,
    .cipher_preferences = &cipher_preferences_cloudfront_upstream_tls10,
    .kem_preferences = &kem_preferences_null,
    .signature_preferences = &s2n_signature_preferences_20140601,
    .ecc_preferences = &s2n_ecc_preferences_20230623,
};

const struct s2n_security_policy security_policy_cloudfront_upstream_tls11 = {
    .minimum_protocol_version = S2N_TLS11,
    .cipher_preferences = &cipher_preferences_cloudfront_upstream_tls11,
    .kem_preferences = &kem_preferences_null,
    .signature_preferences = &s2n_signature_preferences_20140601,
    .ecc_preferences = &s2n_ecc_preferences_20230623,
};

const struct s2n_security_policy security_policy_cloudfront_upstream_tls12 = {
    .minimum_protocol_version = S2N_TLS12,
    .cipher_preferences = &cipher_preferences_cloudfront_upstream_tls12,
    .kem_preferences = &kem_preferences_null,
    .signature_preferences = &s2n_signature_preferences_20140601,
    .ecc_preferences = &s2n_ecc_preferences_20230623,
};

/* CloudFront viewer facing */
const struct s2n_security_policy security_policy_cloudfront_ssl_v_3 = {
    .minimum_protocol_version = S2N_SSLv3,
    .cipher_preferences = &cipher_preferences_cloudfront_ssl_v_3,
    .kem_preferences = &kem_preferences_null,
    .signature_preferences = &s2n_signature_preferences_20200207,
    .ecc_preferences = &s2n_ecc_preferences_20200310,
};

const struct s2n_security_policy security_policy_cloudfront_tls_1_0_2014 = {
    .minimum_protocol_version = S2N_TLS10,
    .cipher_preferences = &cipher_preferences_cloudfront_tls_1_0_2014,
    .kem_preferences = &kem_preferences_null,
    .signature_preferences = &s2n_signature_preferences_20200207,
    .ecc_preferences = &s2n_ecc_preferences_20200310,
};

const struct s2n_security_policy security_policy_cloudfront_tls_1_0_2016 = {
    .minimum_protocol_version = S2N_TLS10,
    .cipher_preferences = &cipher_preferences_cloudfront_tls_1_0_2016,
    .kem_preferences = &kem_preferences_null,
    .signature_preferences = &s2n_signature_preferences_20200207,
    .ecc_preferences = &s2n_ecc_preferences_20200310,
};

const struct s2n_security_policy security_policy_cloudfront_tls_1_1_2016 = {
    .minimum_protocol_version = S2N_TLS11,
    .cipher_preferences = &cipher_preferences_cloudfront_tls_1_1_2016,
    .kem_preferences = &kem_preferences_null,
    .signature_preferences = &s2n_signature_preferences_20200207,
    .ecc_preferences = &s2n_ecc_preferences_20200310,
};

const struct s2n_security_policy security_policy_cloudfront_tls_1_2_2017 = {
    .minimum_protocol_version = S2N_TLS12,
    .cipher_preferences = &cipher_preferences_cloudfront_tls_1_2_2017,
    .kem_preferences = &kem_preferences_null,
    .signature_preferences = &s2n_signature_preferences_20200207,
    .ecc_preferences = &s2n_ecc_preferences_20200310,
};

const struct s2n_security_policy security_policy_cloudfront_tls_1_2_2018 = {
    .minimum_protocol_version = S2N_TLS12,
    .cipher_preferences = &cipher_preferences_cloudfront_tls_1_2_2018,
    .kem_preferences = &kem_preferences_null,
    .signature_preferences = &s2n_signature_preferences_20200207,
    .ecc_preferences = &s2n_ecc_preferences_20200310,
};

const struct s2n_security_policy security_policy_cloudfront_tls_1_2_2019 = {
    .minimum_protocol_version = S2N_TLS12,
    .cipher_preferences = &cipher_preferences_cloudfront_tls_1_2_2019,
    .kem_preferences = &kem_preferences_null,
    .signature_preferences = &s2n_signature_preferences_20200207,
    .ecc_preferences = &s2n_ecc_preferences_20200310,
    .rules = {
            [S2N_PERFECT_FORWARD_SECRECY] = true,
    },
};

const struct s2n_security_policy security_policy_cloudfront_tls_1_2_2021 = {
    .minimum_protocol_version = S2N_TLS12,
    .cipher_preferences = &cipher_preferences_cloudfront_tls_1_2_2021,
    .kem_preferences = &kem_preferences_null,
    .signature_preferences = &s2n_signature_preferences_20200207,
    .ecc_preferences = &s2n_ecc_preferences_20200310,
    .rules = {
            [S2N_PERFECT_FORWARD_SECRECY] = true,
    },
};

const struct s2n_security_policy security_policy_cloudfront_tls_1_2_2021_chacha20_boosted = {
    .minimum_protocol_version = S2N_TLS12,
    .cipher_preferences = &cipher_preferences_cloudfront_tls_1_2_2021_chacha20_boosted,
    .kem_preferences = &kem_preferences_null,
    .signature_preferences = &s2n_signature_preferences_20200207,
    .ecc_preferences = &s2n_ecc_preferences_20200310,
    .rules = {
            [S2N_PERFECT_FORWARD_SECRECY] = true,
    },
};

/* CloudFront viewer facing legacy TLS 1.2 policies */
const struct s2n_security_policy security_policy_cloudfront_ssl_v_3_legacy = {
    .minimum_protocol_version = S2N_SSLv3,
    .cipher_preferences = &cipher_preferences_cloudfront_ssl_v_3_legacy,
    .kem_preferences = &kem_preferences_null,
    .signature_preferences = &s2n_signature_preferences_20140601,
    .ecc_preferences = &s2n_ecc_preferences_20140601,
};

const struct s2n_security_policy security_policy_cloudfront_tls_1_0_2014_legacy = {
    .minimum_protocol_version = S2N_TLS10,
    .cipher_preferences = &cipher_preferences_cloudfront_tls_1_0_2014_legacy,
    .kem_preferences = &kem_preferences_null,
    .signature_preferences = &s2n_signature_preferences_20140601,
    .ecc_preferences = &s2n_ecc_preferences_20140601,
};

const struct s2n_security_policy security_policy_cloudfront_tls_1_0_2016_legacy = {
    .minimum_protocol_version = S2N_TLS10,
    .cipher_preferences = &cipher_preferences_cloudfront_tls_1_0_2016_legacy,
    .kem_preferences = &kem_preferences_null,
    .signature_preferences = &s2n_signature_preferences_20140601,
    .ecc_preferences = &s2n_ecc_preferences_20140601,
};

const struct s2n_security_policy security_policy_cloudfront_tls_1_1_2016_legacy = {
    .minimum_protocol_version = S2N_TLS11,
    .cipher_preferences = &cipher_preferences_cloudfront_tls_1_1_2016_legacy,
    .kem_preferences = &kem_preferences_null,
    .signature_preferences = &s2n_signature_preferences_20140601,
    .ecc_preferences = &s2n_ecc_preferences_20140601,
};

const struct s2n_security_policy security_policy_cloudfront_tls_1_2_2018_legacy = {
    .minimum_protocol_version = S2N_TLS12,
    .cipher_preferences = &cipher_preferences_cloudfront_tls_1_2_2018_legacy,
    .kem_preferences = &kem_preferences_null,
    .signature_preferences = &s2n_signature_preferences_20140601,
    .ecc_preferences = &s2n_ecc_preferences_20140601,
};

const struct s2n_security_policy security_policy_cloudfront_tls_1_2_2019_legacy = {
    .minimum_protocol_version = S2N_TLS12,
    .cipher_preferences = &cipher_preferences_cloudfront_tls_1_2_2019_legacy,
    .kem_preferences = &kem_preferences_null,
    .signature_preferences = &s2n_signature_preferences_20140601,
    .ecc_preferences = &s2n_ecc_preferences_20140601,
    .rules = {
            [S2N_PERFECT_FORWARD_SECRECY] = true,
    },
};

const struct s2n_security_policy security_policy_aws_crt_sdk_ssl_v3 = {
    .minimum_protocol_version = S2N_SSLv3,
    .cipher_preferences = &cipher_preferences_aws_crt_sdk_ssl_v3,
    .kem_preferences = &kem_preferences_null,
    .signature_preferences = &s2n_signature_preferences_20200207,
    .ecc_preferences = &s2n_ecc_preferences_20200310,
};

const struct s2n_security_policy security_policy_aws_crt_sdk_tls_10 = {
    .minimum_protocol_version = S2N_TLS10,
    .cipher_preferences = &cipher_preferences_aws_crt_sdk_default,
    .kem_preferences = &kem_preferences_null,
    .signature_preferences = &s2n_signature_preferences_20200207,
    .ecc_preferences = &s2n_ecc_preferences_20200310,
};

const struct s2n_security_policy security_policy_aws_crt_sdk_tls_11 = {
    .minimum_protocol_version = S2N_TLS11,
    .cipher_preferences = &cipher_preferences_aws_crt_sdk_default,
    .kem_preferences = &kem_preferences_null,
    .signature_preferences = &s2n_signature_preferences_20200207,
    .ecc_preferences = &s2n_ecc_preferences_20200310,
};

const struct s2n_security_policy security_policy_aws_crt_sdk_tls_12 = {
    .minimum_protocol_version = S2N_TLS12,
    .cipher_preferences = &cipher_preferences_aws_crt_sdk_default,
    .kem_preferences = &kem_preferences_null,
    .signature_preferences = &s2n_signature_preferences_20200207,
    .ecc_preferences = &s2n_ecc_preferences_20200310,
};

const struct s2n_security_policy security_policy_aws_crt_sdk_tls_13 = {
    .minimum_protocol_version = S2N_TLS13,
    .cipher_preferences = &cipher_preferences_aws_crt_sdk_tls_13,
    .kem_preferences = &kem_preferences_null,
    .signature_preferences = &s2n_signature_preferences_20200207,
    .ecc_preferences = &s2n_ecc_preferences_20200310,
    .rules = {
            [S2N_PERFECT_FORWARD_SECRECY] = true,
    },
};

const struct s2n_security_policy security_policy_aws_crt_sdk_ssl_v3_06_23 = {
    .minimum_protocol_version = S2N_SSLv3,
    .cipher_preferences = &cipher_preferences_aws_crt_sdk_ssl_v3,
    .kem_preferences = &kem_preferences_null,
    .signature_preferences = &s2n_signature_preferences_20200207,
    .ecc_preferences = &s2n_ecc_preferences_20230623,
};

const struct s2n_security_policy security_policy_aws_crt_sdk_tls_10_06_23 = {
    .minimum_protocol_version = S2N_TLS10,
    .cipher_preferences = &cipher_preferences_aws_crt_sdk_default,
    .kem_preferences = &kem_preferences_null,
    .signature_preferences = &s2n_signature_preferences_20200207,
    .ecc_preferences = &s2n_ecc_preferences_20230623,
};

const struct s2n_security_policy security_policy_aws_crt_sdk_tls_11_06_23 = {
    .minimum_protocol_version = S2N_TLS11,
    .cipher_preferences = &cipher_preferences_aws_crt_sdk_default,
    .kem_preferences = &kem_preferences_null,
    .signature_preferences = &s2n_signature_preferences_20200207,
    .ecc_preferences = &s2n_ecc_preferences_20230623,
};

const struct s2n_security_policy security_policy_aws_crt_sdk_tls_12_06_23 = {
    .minimum_protocol_version = S2N_TLS12,
    .cipher_preferences = &cipher_preferences_aws_crt_sdk_default,
    .kem_preferences = &kem_preferences_null,
    .signature_preferences = &s2n_signature_preferences_20200207,
    .ecc_preferences = &s2n_ecc_preferences_20230623,
};

const struct s2n_security_policy security_policy_aws_crt_sdk_tls_13_06_23 = {
    .minimum_protocol_version = S2N_TLS13,
    .cipher_preferences = &cipher_preferences_aws_crt_sdk_tls_13,
    .kem_preferences = &kem_preferences_null,
    .signature_preferences = &s2n_signature_preferences_20200207,
    .ecc_preferences = &s2n_ecc_preferences_20230623,
    .rules = {
            [S2N_PERFECT_FORWARD_SECRECY] = true,
    },
};

const struct s2n_security_policy security_policy_kms_tls_1_0_2018_10 = {
    .minimum_protocol_version = S2N_TLS10,
    .cipher_preferences = &cipher_preferences_kms_tls_1_0_2018_10,
    .kem_preferences = &kem_preferences_null,
    .signature_preferences = &s2n_signature_preferences_20140601,
    .ecc_preferences = &s2n_ecc_preferences_20140601,
    .rules = {
            [S2N_PERFECT_FORWARD_SECRECY] = true,
    },
};

const struct s2n_security_policy security_policy_kms_tls_1_0_2021_08 = {
    .minimum_protocol_version = S2N_TLS10,
    .cipher_preferences = &cipher_preferences_kms_tls_1_0_2021_08,
    .kem_preferences = &kem_preferences_null,
    .signature_preferences = &s2n_signature_preferences_20200207,
    .ecc_preferences = &s2n_ecc_preferences_20200310,
    .rules = {
            [S2N_PERFECT_FORWARD_SECRECY] = true,
    },
};

const struct s2n_security_policy security_policy_kms_tls_1_2_2023_06 = {
    .minimum_protocol_version = S2N_TLS12,
    .cipher_preferences = &cipher_preferences_kms_tls_1_0_2021_08,
    .kem_preferences = &kem_preferences_null,
    .signature_preferences = &s2n_signature_preferences_20200207,
    .ecc_preferences = &s2n_ecc_preferences_20200310,
    .rules = {
            [S2N_PERFECT_FORWARD_SECRECY] = true,
    },
};

const struct s2n_security_policy security_policy_kms_pq_tls_1_0_2019_06 = {
    .minimum_protocol_version = S2N_TLS10,
    .cipher_preferences = &cipher_preferences_kms_pq_tls_1_0_2019_06,
    .kem_preferences = &kem_preferences_null,
    .signature_preferences = &s2n_signature_preferences_20140601,
    .ecc_preferences = &s2n_ecc_preferences_20140601,
    .rules = {
            [S2N_PERFECT_FORWARD_SECRECY] = true,
    },
};

const struct s2n_security_policy security_policy_kms_pq_tls_1_0_2020_02 = {
    .minimum_protocol_version = S2N_TLS10,
    .cipher_preferences = &cipher_preferences_kms_pq_tls_1_0_2020_02,
    .kem_preferences = &kem_preferences_null,
    .signature_preferences = &s2n_signature_preferences_20140601,
    .ecc_preferences = &s2n_ecc_preferences_20140601,
    .rules = {
            [S2N_PERFECT_FORWARD_SECRECY] = true,
    },
};

const struct s2n_security_policy security_policy_pq_sike_test_tls_1_0_2019_11 = {
    .minimum_protocol_version = S2N_TLS10,
    .cipher_preferences = &cipher_preferences_pq_sike_test_tls_1_0_2019_11,
    .kem_preferences = &kem_preferences_null,
    .signature_preferences = &s2n_signature_preferences_20140601,
    .ecc_preferences = &s2n_ecc_preferences_20140601,
    .rules = {
            [S2N_PERFECT_FORWARD_SECRECY] = true,
    },
};

const struct s2n_security_policy security_policy_pq_sike_test_tls_1_0_2020_02 = {
    .minimum_protocol_version = S2N_TLS10,
    .cipher_preferences = &cipher_preferences_pq_sike_test_tls_1_0_2020_02,
    .kem_preferences = &kem_preferences_null,
    .signature_preferences = &s2n_signature_preferences_20140601,
    .ecc_preferences = &s2n_ecc_preferences_20140601,
    .rules = {
            [S2N_PERFECT_FORWARD_SECRECY] = true,
    },
};

const struct s2n_security_policy security_policy_kms_pq_tls_1_0_2020_07 = {
    .minimum_protocol_version = S2N_TLS10,
    .cipher_preferences = &cipher_preferences_kms_pq_tls_1_0_2020_07,
    .kem_preferences = &kem_preferences_pq_tls_1_0_2021_05,
    .signature_preferences = &s2n_signature_preferences_20140601,
    .ecc_preferences = &s2n_ecc_preferences_20140601,
    .rules = {
            [S2N_PERFECT_FORWARD_SECRECY] = true,
    },
};

const struct s2n_security_policy security_policy_pq_tls_1_0_2020_12 = {
    .minimum_protocol_version = S2N_TLS10,
    .cipher_preferences = &cipher_preferences_pq_tls_1_0_2020_12,
    .kem_preferences = &kem_preferences_pq_tls_1_0_2021_05,
    .signature_preferences = &s2n_signature_preferences_20200207,
    .ecc_preferences = &s2n_ecc_preferences_20200310,
    .rules = {
            [S2N_PERFECT_FORWARD_SECRECY] = true,
    },
};

const struct s2n_security_policy security_policy_pq_tls_1_1_2021_05_17 = {
    .minimum_protocol_version = S2N_TLS11,
    .cipher_preferences = &cipher_preferences_pq_tls_1_1_2021_05_17,
    .kem_preferences = &kem_preferences_pq_tls_1_0_2021_05,
    .signature_preferences = &s2n_signature_preferences_20140601,
    .ecc_preferences = &s2n_ecc_preferences_20200310,
};

const struct s2n_security_policy security_policy_pq_tls_1_0_2021_05_18 = {
    .minimum_protocol_version = S2N_TLS10,
    .cipher_preferences = &cipher_preferences_pq_tls_1_0_2021_05_18,
    .kem_preferences = &kem_preferences_pq_tls_1_0_2021_05,
    .signature_preferences = &s2n_signature_preferences_20140601,
    .ecc_preferences = &s2n_ecc_preferences_20200310,
};

const struct s2n_security_policy security_policy_pq_tls_1_0_2021_05_19 = {
    .minimum_protocol_version = S2N_TLS10,
    .cipher_preferences = &cipher_preferences_pq_tls_1_0_2021_05_19,
    .kem_preferences = &kem_preferences_pq_tls_1_0_2021_05,
    .signature_preferences = &s2n_signature_preferences_20140601,
    .ecc_preferences = &s2n_ecc_preferences_20200310,
};

const struct s2n_security_policy security_policy_pq_tls_1_0_2021_05_20 = {
    .minimum_protocol_version = S2N_TLS10,
    /* Yes, this is the same cipher_preferences as kms_pq_tls_1_0_2020_07. The difference between these policies is
     * the ecc_preferences, with this one adding support for x25519. */
    .cipher_preferences = &cipher_preferences_kms_pq_tls_1_0_2020_07,
    .kem_preferences = &kem_preferences_pq_tls_1_0_2021_05,
    .signature_preferences = &s2n_signature_preferences_20140601,
    .ecc_preferences = &s2n_ecc_preferences_20200310,
    .rules = {
            [S2N_PERFECT_FORWARD_SECRECY] = true,
    },
};

const struct s2n_security_policy security_policy_pq_tls_1_1_2021_05_21 = {
    .minimum_protocol_version = S2N_TLS11,
    .cipher_preferences = &cipher_preferences_pq_tls_1_1_2021_05_21,
    .kem_preferences = &kem_preferences_pq_tls_1_0_2021_05,
    .signature_preferences = &s2n_signature_preferences_20200207,
    .ecc_preferences = &s2n_ecc_preferences_20200310,
};

const struct s2n_security_policy security_policy_pq_tls_1_0_2021_05_22 = {
    .minimum_protocol_version = S2N_TLS10,
    .cipher_preferences = &cipher_preferences_pq_tls_1_0_2021_05_22,
    .kem_preferences = &kem_preferences_pq_tls_1_0_2021_05,
    .signature_preferences = &s2n_signature_preferences_20200207,
    .ecc_preferences = &s2n_ecc_preferences_20200310,
};

const struct s2n_security_policy security_policy_pq_tls_1_0_2021_05_23 = {
    .minimum_protocol_version = S2N_TLS10,
    .cipher_preferences = &cipher_preferences_pq_tls_1_0_2021_05_23,
    .kem_preferences = &kem_preferences_pq_tls_1_0_2021_05,
    .signature_preferences = &s2n_signature_preferences_20200207,
    .ecc_preferences = &s2n_ecc_preferences_20200310,
};

const struct s2n_security_policy security_policy_pq_tls_1_0_2021_05_24 = {
    .minimum_protocol_version = S2N_TLS10,
    .cipher_preferences = &cipher_preferences_pq_tls_1_0_2021_05_24,
    .kem_preferences = &kem_preferences_pq_tls_1_0_2021_05,
    .signature_preferences = &s2n_signature_preferences_20200207,
    .ecc_preferences = &s2n_ecc_preferences_20200310,
    .rules = {
            [S2N_PERFECT_FORWARD_SECRECY] = true,
    },
};

const struct s2n_security_policy security_policy_pq_tls_1_0_2021_05_25 = {
    .minimum_protocol_version = S2N_TLS10,
    .cipher_preferences = &cipher_preferences_pq_tls_1_0_2021_05_25,
    .kem_preferences = &kem_preferences_pq_tls_1_0_2021_05,
    .signature_preferences = &s2n_signature_preferences_20140601,
    .ecc_preferences = &s2n_ecc_preferences_20200310,
};

const struct s2n_security_policy security_policy_pq_tls_1_0_2021_05_26 = {
    .minimum_protocol_version = S2N_TLS10,
    .cipher_preferences = &cipher_preferences_pq_tls_1_0_2021_05_26,
    .kem_preferences = &kem_preferences_pq_tls_1_0_2021_05,
    .signature_preferences = &s2n_signature_preferences_20200207,
    .ecc_preferences = &s2n_ecc_preferences_20200310,
};

const struct s2n_security_policy security_policy_pq_tls_1_0_2023_01_24 = {
    .minimum_protocol_version = S2N_TLS10,
    .cipher_preferences = &cipher_preferences_pq_tls_1_0_2021_05_24,
    .kem_preferences = &kem_preferences_pq_tls_1_0_2023_01,
    .signature_preferences = &s2n_signature_preferences_20200207,
    .ecc_preferences = &s2n_ecc_preferences_20200310,
    .rules = {
            [S2N_PERFECT_FORWARD_SECRECY] = true,
    },
};

/* Same as security_policy_pq_tls_1_1_2021_05_21, but with TLS 1.2 as minimum */
const struct s2n_security_policy security_policy_pq_tls_1_2_2023_04_07 = {
    .minimum_protocol_version = S2N_TLS12,
    .cipher_preferences = &cipher_preferences_pq_tls_1_1_2021_05_21,
    .kem_preferences = &kem_preferences_pq_tls_1_0_2021_05,
    .signature_preferences = &s2n_signature_preferences_20200207,
    .ecc_preferences = &s2n_ecc_preferences_20200310,
};

/* Same as security_policy_pq_tls_1_0_2021_05_22, but with TLS 1.2 as minimum */
const struct s2n_security_policy security_policy_pq_tls_1_2_2023_04_08 = {
    .minimum_protocol_version = S2N_TLS12,
    .cipher_preferences = &cipher_preferences_pq_tls_1_0_2021_05_22,
    .kem_preferences = &kem_preferences_pq_tls_1_0_2021_05,
    .signature_preferences = &s2n_signature_preferences_20200207,
    .ecc_preferences = &s2n_ecc_preferences_20200310,
};

/* Same as security_policy_pq_tls_1_0_2021_05_24, but with TLS 1.2 as minimum */
const struct s2n_security_policy security_policy_pq_tls_1_2_2023_04_09 = {
    .minimum_protocol_version = S2N_TLS12,
    .cipher_preferences = &cipher_preferences_pq_tls_1_0_2021_05_24,
    .kem_preferences = &kem_preferences_pq_tls_1_0_2021_05,
    .signature_preferences = &s2n_signature_preferences_20200207,
    .ecc_preferences = &s2n_ecc_preferences_20200310,
    .rules = {
            [S2N_PERFECT_FORWARD_SECRECY] = true,
    },
};

/* Same as security_policy_pq_tls_1_0_2021_05_26, but with TLS 1.2 as minimum */
const struct s2n_security_policy security_policy_pq_tls_1_2_2023_04_10 = {
    .minimum_protocol_version = S2N_TLS12,
    .cipher_preferences = &cipher_preferences_pq_tls_1_0_2021_05_26,
    .kem_preferences = &kem_preferences_pq_tls_1_0_2021_05,
    .signature_preferences = &s2n_signature_preferences_20200207,
    .ecc_preferences = &s2n_ecc_preferences_20200310,
};

const struct s2n_security_policy security_policy_pq_tls_1_3_2023_06_01 = {
    .minimum_protocol_version = S2N_TLS12,
    .cipher_preferences = &cipher_preferences_pq_tls_1_3_2023_06_01,
    .kem_preferences = &kem_preferences_pq_tls_1_3_2023_06,
    .signature_preferences = &s2n_signature_preferences_20200207,
    .ecc_preferences = &s2n_ecc_preferences_20201021,
};

/* Same as security_policy_pq_tls_1_2_2023_04_07, but with updated KEM prefs */
const struct s2n_security_policy security_policy_pq_tls_1_2_2023_10_07 = {
    .minimum_protocol_version = S2N_TLS12,
    .cipher_preferences = &cipher_preferences_pq_tls_1_1_2021_05_21,
    .kem_preferences = &kem_preferences_pq_tls_1_3_2023_06,
    .signature_preferences = &s2n_signature_preferences_20200207,
    .ecc_preferences = &s2n_ecc_preferences_20200310,
};

/* Same as security_policy_pq_tls_1_2_2023_04_08, but with updated KEM prefs */
const struct s2n_security_policy security_policy_pq_tls_1_2_2023_10_08 = {
    .minimum_protocol_version = S2N_TLS12,
    .cipher_preferences = &cipher_preferences_pq_tls_1_0_2021_05_22,
    .kem_preferences = &kem_preferences_pq_tls_1_3_2023_06,
    .signature_preferences = &s2n_signature_preferences_20200207,
    .ecc_preferences = &s2n_ecc_preferences_20200310,
};

/* Same as security_policy_pq_tls_1_2_2023_04_09, but with updated KEM prefs */
const struct s2n_security_policy security_policy_pq_tls_1_2_2023_10_09 = {
    .minimum_protocol_version = S2N_TLS12,
    .cipher_preferences = &cipher_preferences_pq_tls_1_0_2021_05_24,
    .kem_preferences = &kem_preferences_pq_tls_1_3_2023_06,
    .signature_preferences = &s2n_signature_preferences_20200207,
    .ecc_preferences = &s2n_ecc_preferences_20200310,
    .rules = {
            [S2N_PERFECT_FORWARD_SECRECY] = true,
    },
};

/* Same as security_policy_pq_tls_1_2_2023_04_10, but with updated KEM prefs */
const struct s2n_security_policy security_policy_pq_tls_1_2_2023_10_10 = {
    .minimum_protocol_version = S2N_TLS12,
    .cipher_preferences = &cipher_preferences_pq_tls_1_0_2021_05_26,
    .kem_preferences = &kem_preferences_pq_tls_1_3_2023_06,
    .signature_preferences = &s2n_signature_preferences_20200207,
    .ecc_preferences = &s2n_ecc_preferences_20200310,
};

/* General purpose "mostly" FIPS + PQ policy (with the exception of supporting RSA Key Exchange for backwards compatibility). */
const struct s2n_security_policy security_policy_pq_20231213 = {
    .minimum_protocol_version = S2N_TLS12,
    .cipher_preferences = &cipher_preferences_20231213,
    .kem_preferences = &kem_preferences_pq_tls_1_3_2023_12,
    .signature_preferences = &s2n_signature_preferences_20230317,
    .ecc_preferences = &s2n_ecc_preferences_20201021,
};

/* General purpose FIPS + PQ policy that meets all current FIPS requirements. */
const struct s2n_security_policy security_policy_pq_20231214 = {
    .minimum_protocol_version = S2N_TLS12,
    .cipher_preferences = &cipher_preferences_20231214,
    .kem_preferences = &kem_preferences_pq_tls_1_3_2023_12,
    .signature_preferences = &s2n_signature_preferences_20230317,
    .ecc_preferences = &s2n_ecc_preferences_20201021,
    .rules = {
            [S2N_FIPS_140_3] = true,
    },
};

/* FIPS + PQ Policy that uses KMS's FIPS cipher preference list and meets all current FIPS requirements. */
const struct s2n_security_policy security_policy_pq_20231215 = {
    .minimum_protocol_version = S2N_TLS12,
    .cipher_preferences = &cipher_preferences_kms_fips_tls_1_2_2021_08,
    .kem_preferences = &kem_preferences_pq_tls_1_3_2023_12,
    .signature_preferences = &s2n_signature_preferences_20230317,
    .ecc_preferences = &s2n_ecc_preferences_20201021,
    .rules = {
            [S2N_FIPS_140_3] = true,
    },
};

const struct s2n_security_policy security_policy_kms_fips_tls_1_2_2018_10 = {
    .minimum_protocol_version = S2N_TLS12,
    .cipher_preferences = &cipher_preferences_kms_fips_tls_1_2_2018_10,
    .kem_preferences = &kem_preferences_null,
    .signature_preferences = &s2n_signature_preferences_20140601,
    .ecc_preferences = &s2n_ecc_preferences_20140601,
    .rules = {
            [S2N_PERFECT_FORWARD_SECRECY] = true,
    },
};

const struct s2n_security_policy security_policy_kms_fips_tls_1_2_2021_08 = {
    .minimum_protocol_version = S2N_TLS12,
    .cipher_preferences = &cipher_preferences_kms_fips_tls_1_2_2021_08,
    .kem_preferences = &kem_preferences_null,
    .signature_preferences = &s2n_signature_preferences_20200207,
    .ecc_preferences = &s2n_ecc_preferences_20140601,
    .rules = {
            [S2N_PERFECT_FORWARD_SECRECY] = true,
    },
};

const struct s2n_security_policy security_policy_20140601 = {
    .minimum_protocol_version = S2N_SSLv3,
    .cipher_preferences = &cipher_preferences_20140601,
    .kem_preferences = &kem_preferences_null,
    .signature_preferences = &s2n_signature_preferences_20140601,
    .ecc_preferences = &s2n_ecc_preferences_20140601,
};

const struct s2n_security_policy security_policy_20141001 = {
    .minimum_protocol_version = S2N_TLS10,
    .cipher_preferences = &cipher_preferences_20141001,
    .kem_preferences = &kem_preferences_null,
    .signature_preferences = &s2n_signature_preferences_20140601,
    .ecc_preferences = &s2n_ecc_preferences_20140601,
};

const struct s2n_security_policy security_policy_20150202 = {
    .minimum_protocol_version = S2N_TLS10,
    .cipher_preferences = &cipher_preferences_20150202,
    .kem_preferences = &kem_preferences_null,
    .signature_preferences = &s2n_signature_preferences_20140601,
    .ecc_preferences = &s2n_ecc_preferences_20140601,
};

const struct s2n_security_policy security_policy_20150214 = {
    .minimum_protocol_version = S2N_TLS10,
    .cipher_preferences = &cipher_preferences_20150214,
    .kem_preferences = &kem_preferences_null,
    .signature_preferences = &s2n_signature_preferences_20140601,
    .ecc_preferences = &s2n_ecc_preferences_20140601,
};

const struct s2n_security_policy security_policy_20160411 = {
    .minimum_protocol_version = S2N_TLS10,
    .cipher_preferences = &cipher_preferences_20160411,
    .kem_preferences = &kem_preferences_null,
    .signature_preferences = &s2n_signature_preferences_20140601,
    .ecc_preferences = &s2n_ecc_preferences_20140601,
};

const struct s2n_security_policy security_policy_20150306 = {
    .minimum_protocol_version = S2N_TLS10,
    .cipher_preferences = &cipher_preferences_20150306,
    .kem_preferences = &kem_preferences_null,
    .signature_preferences = &s2n_signature_preferences_20140601,
    .ecc_preferences = &s2n_ecc_preferences_20140601,
};

const struct s2n_security_policy security_policy_20160804 = {
    .minimum_protocol_version = S2N_TLS10,
    .cipher_preferences = &cipher_preferences_20160804,
    .kem_preferences = &kem_preferences_null,
    .signature_preferences = &s2n_signature_preferences_20140601,
    .ecc_preferences = &s2n_ecc_preferences_20140601,
};

const struct s2n_security_policy security_policy_20160824 = {
    .minimum_protocol_version = S2N_TLS10,
    .cipher_preferences = &cipher_preferences_20160824,
    .kem_preferences = &kem_preferences_null,
    .signature_preferences = &s2n_signature_preferences_20140601,
    .ecc_preferences = &s2n_ecc_preferences_20140601,
};

const struct s2n_security_policy security_policy_20190122 = {
    .minimum_protocol_version = S2N_TLS10,
    .cipher_preferences = &cipher_preferences_20190122,
    .kem_preferences = &kem_preferences_null,
    .signature_preferences = &s2n_signature_preferences_20140601,
    .ecc_preferences = &s2n_ecc_preferences_20140601,
};

const struct s2n_security_policy security_policy_20190121 = {
    .minimum_protocol_version = S2N_TLS10,
    .cipher_preferences = &cipher_preferences_20190121,
    .kem_preferences = &kem_preferences_null,
    .signature_preferences = &s2n_signature_preferences_20140601,
    .ecc_preferences = &s2n_ecc_preferences_20140601,
};

const struct s2n_security_policy security_policy_20190120 = {
    .minimum_protocol_version = S2N_TLS10,
    .cipher_preferences = &cipher_preferences_20190120,
    .kem_preferences = &kem_preferences_null,
    .signature_preferences = &s2n_signature_preferences_20140601,
    .ecc_preferences = &s2n_ecc_preferences_20140601,
};

const struct s2n_security_policy security_policy_20190214 = {
    .minimum_protocol_version = S2N_TLS10,
    .cipher_preferences = &cipher_preferences_20190214,
    .kem_preferences = &kem_preferences_null,
    .signature_preferences = &s2n_signature_preferences_20140601,
    .ecc_preferences = &s2n_ecc_preferences_20140601,
};

const struct s2n_security_policy security_policy_20190214_gcm = {
    .minimum_protocol_version = S2N_TLS10,
    .cipher_preferences = &cipher_preferences_20190214_gcm,
    .kem_preferences = &kem_preferences_null,
    .signature_preferences = &s2n_signature_preferences_20140601,
    .ecc_preferences = &s2n_ecc_preferences_20140601,
};

const struct s2n_security_policy security_policy_20210825 = {
    .minimum_protocol_version = S2N_TLS10,
    .cipher_preferences = &cipher_preferences_20210825,
    .kem_preferences = &kem_preferences_null,
    .signature_preferences = &s2n_signature_preferences_20200207,
    .ecc_preferences = &s2n_ecc_preferences_20200310,
};

const struct s2n_security_policy security_policy_20210825_gcm = {
    .minimum_protocol_version = S2N_TLS10,
    .cipher_preferences = &cipher_preferences_20210825_gcm,
    .kem_preferences = &kem_preferences_null,
    .signature_preferences = &s2n_signature_preferences_20200207,
    .ecc_preferences = &s2n_ecc_preferences_20200310,
};

const struct s2n_security_policy security_policy_20170328 = {
    .minimum_protocol_version = S2N_TLS10,
    .cipher_preferences = &cipher_preferences_20170328,
    .kem_preferences = &kem_preferences_null,
    .signature_preferences = &s2n_signature_preferences_20140601,
    .ecc_preferences = &s2n_ecc_preferences_20140601,
};

const struct s2n_security_policy security_policy_20170328_gcm = {
    .minimum_protocol_version = S2N_TLS10,
    .cipher_preferences = &cipher_preferences_20170328_gcm,
    .kem_preferences = &kem_preferences_null,
    .signature_preferences = &s2n_signature_preferences_20140601,
    .ecc_preferences = &s2n_ecc_preferences_20140601,
};

const struct s2n_security_policy security_policy_20170718 = {
    .minimum_protocol_version = S2N_TLS10,
    .cipher_preferences = &cipher_preferences_20170718,
    .kem_preferences = &kem_preferences_null,
    .signature_preferences = &s2n_signature_preferences_20140601,
    .ecc_preferences = &s2n_ecc_preferences_20140601,
};

const struct s2n_security_policy security_policy_20170718_gcm = {
    .minimum_protocol_version = S2N_TLS10,
    .cipher_preferences = &cipher_preferences_20170718_gcm,
    .kem_preferences = &kem_preferences_null,
    .signature_preferences = &s2n_signature_preferences_20140601,
    .ecc_preferences = &s2n_ecc_preferences_20140601,
};

const struct s2n_security_policy security_policy_20201021 = {
    .minimum_protocol_version = S2N_TLS10,
    .cipher_preferences = &cipher_preferences_20190122,
    .kem_preferences = &kem_preferences_null,
    .signature_preferences = &s2n_signature_preferences_20201021,
    .ecc_preferences = &s2n_ecc_preferences_20201021,
};

const struct s2n_security_policy security_policy_20210816 = {
    .minimum_protocol_version = S2N_TLS12,
    .cipher_preferences = &cipher_preferences_20210816,
    .kem_preferences = &kem_preferences_null,
    .signature_preferences = &s2n_signature_preferences_20210816,
    .ecc_preferences = &s2n_ecc_preferences_20210816,
    .rules = {
            [S2N_PERFECT_FORWARD_SECRECY] = true,
            [S2N_FIPS_140_3] = true,
    },
};

const struct s2n_security_policy security_policy_20210816_gcm = {
    .minimum_protocol_version = S2N_TLS12,
    .cipher_preferences = &cipher_preferences_20210816_gcm,
    .kem_preferences = &kem_preferences_null,
    .signature_preferences = &s2n_signature_preferences_20210816,
    .ecc_preferences = &s2n_ecc_preferences_20210816,
    .rules = {
            [S2N_PERFECT_FORWARD_SECRECY] = true,
            [S2N_FIPS_140_3] = true,
    },
};

/*
 * This security policy is derived from the following specification:
 * https://datatracker.ietf.org/doc/html/rfc9151
 */
const struct s2n_security_policy security_policy_rfc9151 = {
    .minimum_protocol_version = S2N_TLS12,
    .cipher_preferences = &cipher_preferences_rfc9151,
    .kem_preferences = &kem_preferences_null,
    .signature_preferences = &s2n_signature_preferences_rfc9151,
    .certificate_signature_preferences = &s2n_certificate_signature_preferences_rfc9151,
    .certificate_preferences_apply_locally = true,
    .ecc_preferences = &s2n_ecc_preferences_20210816,
};

const struct s2n_security_policy security_policy_test_all = {
    .minimum_protocol_version = S2N_SSLv3,
    .cipher_preferences = &cipher_preferences_test_all,
    .kem_preferences = &kem_preferences_all,
    .signature_preferences = &s2n_signature_preferences_20201021,
    .ecc_preferences = &s2n_ecc_preferences_test_all,
};

const struct s2n_security_policy security_policy_test_all_tls12 = {
    .minimum_protocol_version = S2N_SSLv3,
    .cipher_preferences = &cipher_preferences_test_all_tls12,
    .kem_preferences = &kem_preferences_pq_tls_1_0_2021_05,
    .signature_preferences = &s2n_signature_preferences_20201021,
    .ecc_preferences = &s2n_ecc_preferences_20201021,
};

const struct s2n_security_policy security_policy_test_all_fips = {
    .minimum_protocol_version = S2N_TLS12,
    .cipher_preferences = &cipher_preferences_test_all_fips,
    .kem_preferences = &kem_preferences_null,
    .signature_preferences = &s2n_signature_preferences_test_all_fips,
    .ecc_preferences = &s2n_ecc_preferences_20201021,
    .rules = {
            [S2N_FIPS_140_3] = true,
    },
};

const struct s2n_security_policy security_policy_test_all_ecdsa = {
    .minimum_protocol_version = S2N_TLS10,
    .cipher_preferences = &cipher_preferences_test_all_ecdsa,
    .kem_preferences = &kem_preferences_null,
    .signature_preferences = &s2n_signature_preferences_20201021,
    .ecc_preferences = &s2n_ecc_preferences_test_all,
    .rules = {
            [S2N_PERFECT_FORWARD_SECRECY] = true,
    },
};

const struct s2n_security_policy security_policy_test_all_rsa_kex = {
    .minimum_protocol_version = S2N_TLS10,
    .cipher_preferences = &cipher_preferences_test_all_rsa_kex,
    .kem_preferences = &kem_preferences_null,
    .signature_preferences = &s2n_signature_preferences_20140601,
    .ecc_preferences = &s2n_ecc_preferences_20140601,
};

const struct s2n_security_policy security_policy_test_all_tls13 = {
    .minimum_protocol_version = S2N_SSLv3,
    .cipher_preferences = &cipher_preferences_test_all_tls13,
    .kem_preferences = &kem_preferences_null,
    .signature_preferences = &s2n_signature_preferences_20201021,
    .ecc_preferences = &s2n_ecc_preferences_test_all,
    .rules = {
            [S2N_PERFECT_FORWARD_SECRECY] = true,
    },
};

const struct s2n_security_policy security_policy_test_ecdsa_priority = {
    .minimum_protocol_version = S2N_SSLv3,
    .cipher_preferences = &cipher_preferences_test_ecdsa_priority,
    .kem_preferences = &kem_preferences_null,
    .signature_preferences = &s2n_signature_preferences_20201021,
    .ecc_preferences = &s2n_ecc_preferences_test_all,
};

const struct s2n_security_policy security_policy_null = {
    .minimum_protocol_version = S2N_TLS10,
    .cipher_preferences = &cipher_preferences_null,
    .kem_preferences = &kem_preferences_null,
    .signature_preferences = &s2n_signature_preferences_null,
    .ecc_preferences = &s2n_ecc_preferences_null,
};

struct s2n_security_policy_selection security_policy_selection[] = {
    { .version = "default", .security_policy = &security_policy_20170210, .ecc_extension_required = 0, .pq_kem_extension_required = 0 },
    { .version = "default_tls13", .security_policy = &security_policy_default_tls13, .ecc_extension_required = 0, .pq_kem_extension_required = 0 },
    { .version = "default_fips", .security_policy = &security_policy_default_fips, .ecc_extension_required = 0, .pq_kem_extension_required = 0 },
    { .version = "20230317", .security_policy = &security_policy_20230317, .ecc_extension_required = 0, .pq_kem_extension_required = 0 },
    { .version = "ELBSecurityPolicy-TLS-1-0-2015-04", .security_policy = &security_policy_elb_2015_04, .ecc_extension_required = 0, .pq_kem_extension_required = 0 },
    /* Not a mistake. TLS-1-0-2015-05 and 2016-08 are equivalent */
    { .version = "ELBSecurityPolicy-TLS-1-0-2015-05", .security_policy = &security_policy_elb_2016_08, .ecc_extension_required = 0, .pq_kem_extension_required = 0 },
    { .version = "ELBSecurityPolicy-2016-08", .security_policy = &security_policy_elb_2016_08, .ecc_extension_required = 0, .pq_kem_extension_required = 0 },
    { .version = "ELBSecurityPolicy-TLS-1-1-2017-01", .security_policy = &security_policy_elb_tls_1_1_2017_01, .ecc_extension_required = 0, .pq_kem_extension_required = 0 },
    { .version = "ELBSecurityPolicy-TLS-1-2-2017-01", .security_policy = &security_policy_elb_tls_1_2_2017_01, .ecc_extension_required = 0, .pq_kem_extension_required = 0 },
    { .version = "ELBSecurityPolicy-TLS-1-2-Ext-2018-06", .security_policy = &security_policy_elb_tls_1_2_ext_2018_06, .ecc_extension_required = 0, .pq_kem_extension_required = 0 },
    { .version = "ELBSecurityPolicy-FS-2018-06", .security_policy = &security_policy_elb_fs_2018_06, .ecc_extension_required = 0, .pq_kem_extension_required = 0 },
    { .version = "ELBSecurityPolicy-FS-1-2-2019-08", .security_policy = &security_policy_elb_fs_1_2_2019_08, .ecc_extension_required = 0, .pq_kem_extension_required = 0 },
    { .version = "ELBSecurityPolicy-FS-1-1-2019-08", .security_policy = &security_policy_elb_fs_1_1_2019_08, .ecc_extension_required = 0, .pq_kem_extension_required = 0 },
    { .version = "ELBSecurityPolicy-FS-1-2-Res-2019-08", .security_policy = &security_policy_elb_fs_1_2_Res_2019_08, .ecc_extension_required = 0, .pq_kem_extension_required = 0 },
    { .version = "CloudFront-Upstream", .security_policy = &security_policy_cloudfront_upstream, .ecc_extension_required = 0, .pq_kem_extension_required = 0 },
    { .version = "CloudFront-Upstream-TLS-1-0", .security_policy = &security_policy_cloudfront_upstream_tls10, .ecc_extension_required = 0, .pq_kem_extension_required = 0 },
    { .version = "CloudFront-Upstream-TLS-1-1", .security_policy = &security_policy_cloudfront_upstream_tls11, .ecc_extension_required = 0, .pq_kem_extension_required = 0 },
    { .version = "CloudFront-Upstream-TLS-1-2", .security_policy = &security_policy_cloudfront_upstream_tls12, .ecc_extension_required = 0, .pq_kem_extension_required = 0 },
    /* CloudFront Viewer Facing */
    { .version = "CloudFront-SSL-v-3", .security_policy = &security_policy_cloudfront_ssl_v_3, .ecc_extension_required = 0, .pq_kem_extension_required = 0 },
    { .version = "CloudFront-TLS-1-0-2014", .security_policy = &security_policy_cloudfront_tls_1_0_2014, .ecc_extension_required = 0, .pq_kem_extension_required = 0 },
    { .version = "CloudFront-TLS-1-0-2016", .security_policy = &security_policy_cloudfront_tls_1_0_2016, .ecc_extension_required = 0, .pq_kem_extension_required = 0 },
    { .version = "CloudFront-TLS-1-1-2016", .security_policy = &security_policy_cloudfront_tls_1_1_2016, .ecc_extension_required = 0, .pq_kem_extension_required = 0 },
    { .version = "CloudFront-TLS-1-2-2017", .security_policy = &security_policy_cloudfront_tls_1_2_2017, .ecc_extension_required = 0, .pq_kem_extension_required = 0 },
    { .version = "CloudFront-TLS-1-2-2018", .security_policy = &security_policy_cloudfront_tls_1_2_2018, .ecc_extension_required = 0, .pq_kem_extension_required = 0 },
    { .version = "CloudFront-TLS-1-2-2019", .security_policy = &security_policy_cloudfront_tls_1_2_2019, .ecc_extension_required = 0, .pq_kem_extension_required = 0 },
    { .version = "CloudFront-TLS-1-2-2021", .security_policy = &security_policy_cloudfront_tls_1_2_2021, .ecc_extension_required = 0, .pq_kem_extension_required = 0 },
    { .version = "CloudFront-TLS-1-2-2021-Chacha20-Boosted", .security_policy = &security_policy_cloudfront_tls_1_2_2021_chacha20_boosted, .ecc_extension_required = 0, .pq_kem_extension_required = 0 },
    /* CloudFront Legacy (TLS 1.2) policies */
    { .version = "CloudFront-SSL-v-3-Legacy", .security_policy = &security_policy_cloudfront_ssl_v_3_legacy, .ecc_extension_required = 0, .pq_kem_extension_required = 0 },
    { .version = "CloudFront-TLS-1-0-2014-Legacy", .security_policy = &security_policy_cloudfront_tls_1_0_2014_legacy, .ecc_extension_required = 0, .pq_kem_extension_required = 0 },
    { .version = "CloudFront-TLS-1-0-2016-Legacy", .security_policy = &security_policy_cloudfront_tls_1_0_2016_legacy, .ecc_extension_required = 0, .pq_kem_extension_required = 0 },
    { .version = "CloudFront-TLS-1-1-2016-Legacy", .security_policy = &security_policy_cloudfront_tls_1_1_2016_legacy, .ecc_extension_required = 0, .pq_kem_extension_required = 0 },
    { .version = "CloudFront-TLS-1-2-2018-Legacy", .security_policy = &security_policy_cloudfront_tls_1_2_2018_legacy, .ecc_extension_required = 0, .pq_kem_extension_required = 0 },
    { .version = "CloudFront-TLS-1-2-2019-Legacy", .security_policy = &security_policy_cloudfront_tls_1_2_2019_legacy, .ecc_extension_required = 0, .pq_kem_extension_required = 0 },
    /* CRT allows users to choose the minimal TLS protocol they want to negotiate with. This translates to 5 different security policies in s2n */
    { .version = "AWS-CRT-SDK-SSLv3.0", .security_policy = &security_policy_aws_crt_sdk_ssl_v3, .ecc_extension_required = 0, .pq_kem_extension_required = 0 },
    { .version = "AWS-CRT-SDK-TLSv1.0", .security_policy = &security_policy_aws_crt_sdk_tls_10, .ecc_extension_required = 0, .pq_kem_extension_required = 0 },
    { .version = "AWS-CRT-SDK-TLSv1.1", .security_policy = &security_policy_aws_crt_sdk_tls_11, .ecc_extension_required = 0, .pq_kem_extension_required = 0 },
    { .version = "AWS-CRT-SDK-TLSv1.2", .security_policy = &security_policy_aws_crt_sdk_tls_12, .ecc_extension_required = 0, .pq_kem_extension_required = 0 },
    { .version = "AWS-CRT-SDK-TLSv1.3", .security_policy = &security_policy_aws_crt_sdk_tls_13, .ecc_extension_required = 0, .pq_kem_extension_required = 0 },
    { .version = "AWS-CRT-SDK-SSLv3.0-2023", .security_policy = &security_policy_aws_crt_sdk_ssl_v3_06_23, .ecc_extension_required = 0, .pq_kem_extension_required = 0 },
    { .version = "AWS-CRT-SDK-TLSv1.0-2023", .security_policy = &security_policy_aws_crt_sdk_tls_10_06_23, .ecc_extension_required = 0, .pq_kem_extension_required = 0 },
    { .version = "AWS-CRT-SDK-TLSv1.1-2023", .security_policy = &security_policy_aws_crt_sdk_tls_11_06_23, .ecc_extension_required = 0, .pq_kem_extension_required = 0 },
    { .version = "AWS-CRT-SDK-TLSv1.2-2023", .security_policy = &security_policy_aws_crt_sdk_tls_12_06_23, .ecc_extension_required = 0, .pq_kem_extension_required = 0 },
    { .version = "AWS-CRT-SDK-TLSv1.3-2023", .security_policy = &security_policy_aws_crt_sdk_tls_13_06_23, .ecc_extension_required = 0, .pq_kem_extension_required = 0 },
    /* KMS TLS Policies*/
    { .version = "KMS-TLS-1-0-2018-10", .security_policy = &security_policy_kms_tls_1_0_2018_10, .ecc_extension_required = 0, .pq_kem_extension_required = 0 },
    { .version = "KMS-TLS-1-0-2021-08", .security_policy = &security_policy_kms_tls_1_0_2021_08, .ecc_extension_required = 0, .pq_kem_extension_required = 0 },
    { .version = "KMS-TLS-1-2-2023-06", .security_policy = &security_policy_kms_tls_1_2_2023_06, .ecc_extension_required = 0, .pq_kem_extension_required = 0 },
    { .version = "KMS-FIPS-TLS-1-2-2018-10", .security_policy = &security_policy_kms_fips_tls_1_2_2018_10, .ecc_extension_required = 0, .pq_kem_extension_required = 0 },
    { .version = "KMS-FIPS-TLS-1-2-2021-08", .security_policy = &security_policy_kms_fips_tls_1_2_2021_08, .ecc_extension_required = 0, .pq_kem_extension_required = 0 },
    { .version = "KMS-PQ-TLS-1-0-2019-06", .security_policy = &security_policy_kms_pq_tls_1_0_2019_06, .ecc_extension_required = 0, .pq_kem_extension_required = 0 },
    { .version = "KMS-PQ-TLS-1-0-2020-02", .security_policy = &security_policy_kms_pq_tls_1_0_2020_02, .ecc_extension_required = 0, .pq_kem_extension_required = 0 },
    { .version = "KMS-PQ-TLS-1-0-2020-07", .security_policy = &security_policy_kms_pq_tls_1_0_2020_07, .ecc_extension_required = 0, .pq_kem_extension_required = 0 },
    { .version = "PQ-SIKE-TEST-TLS-1-0-2019-11", .security_policy = &security_policy_pq_sike_test_tls_1_0_2019_11, .ecc_extension_required = 0, .pq_kem_extension_required = 0 },
    { .version = "PQ-SIKE-TEST-TLS-1-0-2020-02", .security_policy = &security_policy_pq_sike_test_tls_1_0_2020_02, .ecc_extension_required = 0, .pq_kem_extension_required = 0 },
    { .version = "PQ-TLS-1-0-2020-12", .security_policy = &security_policy_pq_tls_1_0_2020_12, .ecc_extension_required = 0, .pq_kem_extension_required = 0 },
    { .version = "PQ-TLS-1-1-2021-05-17", .security_policy = &security_policy_pq_tls_1_1_2021_05_17, .ecc_extension_required = 0, .pq_kem_extension_required = 0 },
    { .version = "PQ-TLS-1-0-2021-05-18", .security_policy = &security_policy_pq_tls_1_0_2021_05_18, .ecc_extension_required = 0, .pq_kem_extension_required = 0 },
    { .version = "PQ-TLS-1-0-2021-05-19", .security_policy = &security_policy_pq_tls_1_0_2021_05_19, .ecc_extension_required = 0, .pq_kem_extension_required = 0 },
    { .version = "PQ-TLS-1-0-2021-05-20", .security_policy = &security_policy_pq_tls_1_0_2021_05_20, .ecc_extension_required = 0, .pq_kem_extension_required = 0 },
    { .version = "PQ-TLS-1-1-2021-05-21", .security_policy = &security_policy_pq_tls_1_1_2021_05_21, .ecc_extension_required = 0, .pq_kem_extension_required = 0 },
    { .version = "PQ-TLS-1-0-2021-05-22", .security_policy = &security_policy_pq_tls_1_0_2021_05_22, .ecc_extension_required = 0, .pq_kem_extension_required = 0 },
    { .version = "PQ-TLS-1-0-2021-05-23", .security_policy = &security_policy_pq_tls_1_0_2021_05_23, .ecc_extension_required = 0, .pq_kem_extension_required = 0 },
    { .version = "PQ-TLS-1-0-2021-05-24", .security_policy = &security_policy_pq_tls_1_0_2021_05_24, .ecc_extension_required = 0, .pq_kem_extension_required = 0 },
    { .version = "PQ-TLS-1-0-2021-05-25", .security_policy = &security_policy_pq_tls_1_0_2021_05_25, .ecc_extension_required = 0, .pq_kem_extension_required = 0 },
    { .version = "PQ-TLS-1-0-2021-05-26", .security_policy = &security_policy_pq_tls_1_0_2021_05_26, .ecc_extension_required = 0, .pq_kem_extension_required = 0 },
    { .version = "PQ-TLS-1-0-2023-01-24", .security_policy = &security_policy_pq_tls_1_0_2023_01_24, .ecc_extension_required = 0, .pq_kem_extension_required = 0 },
    { .version = "PQ-TLS-1-2-2023-04-07", .security_policy = &security_policy_pq_tls_1_2_2023_04_07, .ecc_extension_required = 0, .pq_kem_extension_required = 0 },
    { .version = "PQ-TLS-1-2-2023-04-08", .security_policy = &security_policy_pq_tls_1_2_2023_04_08, .ecc_extension_required = 0, .pq_kem_extension_required = 0 },
    { .version = "PQ-TLS-1-2-2023-04-09", .security_policy = &security_policy_pq_tls_1_2_2023_04_09, .ecc_extension_required = 0, .pq_kem_extension_required = 0 },
    { .version = "PQ-TLS-1-2-2023-04-10", .security_policy = &security_policy_pq_tls_1_2_2023_04_10, .ecc_extension_required = 0, .pq_kem_extension_required = 0 },
    { .version = "PQ-TLS-1-3-2023-06-01", .security_policy = &security_policy_pq_tls_1_3_2023_06_01, .ecc_extension_required = 0, .pq_kem_extension_required = 0 },
    { .version = "PQ-TLS-1-2-2023-10-07", .security_policy = &security_policy_pq_tls_1_2_2023_10_07, .ecc_extension_required = 0, .pq_kem_extension_required = 0 },
    { .version = "PQ-TLS-1-2-2023-10-08", .security_policy = &security_policy_pq_tls_1_2_2023_10_08, .ecc_extension_required = 0, .pq_kem_extension_required = 0 },
    { .version = "PQ-TLS-1-2-2023-10-09", .security_policy = &security_policy_pq_tls_1_2_2023_10_09, .ecc_extension_required = 0, .pq_kem_extension_required = 0 },
    { .version = "PQ-TLS-1-2-2023-10-10", .security_policy = &security_policy_pq_tls_1_2_2023_10_10, .ecc_extension_required = 0, .pq_kem_extension_required = 0 },
    { .version = "PQ-TLS-1-2-2023-12-13", .security_policy = &security_policy_pq_20231213, .ecc_extension_required = 0, .pq_kem_extension_required = 0 },
    { .version = "PQ-TLS-1-2-2023-12-14", .security_policy = &security_policy_pq_20231214, .ecc_extension_required = 0, .pq_kem_extension_required = 0 },
    { .version = "PQ-TLS-1-2-2023-12-15", .security_policy = &security_policy_pq_20231215, .ecc_extension_required = 0, .pq_kem_extension_required = 0 },
    { .version = "20140601", .security_policy = &security_policy_20140601, .ecc_extension_required = 0, .pq_kem_extension_required = 0 },
    { .version = "20141001", .security_policy = &security_policy_20141001, .ecc_extension_required = 0, .pq_kem_extension_required = 0 },
    { .version = "20150202", .security_policy = &security_policy_20150202, .ecc_extension_required = 0, .pq_kem_extension_required = 0 },
    { .version = "20150214", .security_policy = &security_policy_20150214, .ecc_extension_required = 0, .pq_kem_extension_required = 0 },
    { .version = "20150306", .security_policy = &security_policy_20150306, .ecc_extension_required = 0, .pq_kem_extension_required = 0 },
    { .version = "20160411", .security_policy = &security_policy_20160411, .ecc_extension_required = 0, .pq_kem_extension_required = 0 },
    { .version = "20160804", .security_policy = &security_policy_20160804, .ecc_extension_required = 0, .pq_kem_extension_required = 0 },
    { .version = "20160824", .security_policy = &security_policy_20160824, .ecc_extension_required = 0, .pq_kem_extension_required = 0 },
    { .version = "20170210", .security_policy = &security_policy_20170210, .ecc_extension_required = 0, .pq_kem_extension_required = 0 },
    { .version = "20170328", .security_policy = &security_policy_20170328, .ecc_extension_required = 0, .pq_kem_extension_required = 0 },
    { .version = "20170328_gcm", .security_policy = &security_policy_20170328_gcm, .ecc_extension_required = 0, .pq_kem_extension_required = 0 },
    { .version = "20190214", .security_policy = &security_policy_20190214, .ecc_extension_required = 0, .pq_kem_extension_required = 0 },
    { .version = "20190214_gcm", .security_policy = &security_policy_20190214_gcm, .ecc_extension_required = 0, .pq_kem_extension_required = 0 },
    { .version = "20210825", .security_policy = &security_policy_20210825, .ecc_extension_required = 0, .pq_kem_extension_required = 0 },
    { .version = "20210825_gcm", .security_policy = &security_policy_20210825_gcm, .ecc_extension_required = 0, .pq_kem_extension_required = 0 },
    { .version = "20170405", .security_policy = &security_policy_20170405, .ecc_extension_required = 0, .pq_kem_extension_required = 0 },
    { .version = "20170405_gcm", .security_policy = &security_policy_20170405_gcm, .ecc_extension_required = 0, .pq_kem_extension_required = 0 },
    { .version = "20170718", .security_policy = &security_policy_20170718, .ecc_extension_required = 0, .pq_kem_extension_required = 0 },
    { .version = "20170718_gcm", .security_policy = &security_policy_20170718_gcm, .ecc_extension_required = 0, .pq_kem_extension_required = 0 },
    { .version = "20190120", .security_policy = &security_policy_20190120, .ecc_extension_required = 0, .pq_kem_extension_required = 0 },
    { .version = "20190121", .security_policy = &security_policy_20190121, .ecc_extension_required = 0, .pq_kem_extension_required = 0 },
    { .version = "20190122", .security_policy = &security_policy_20190122, .ecc_extension_required = 0, .pq_kem_extension_required = 0 },
    { .version = "20190801", .security_policy = &security_policy_20190801, .ecc_extension_required = 0, .pq_kem_extension_required = 0 },
    { .version = "20190802", .security_policy = &security_policy_20190802, .ecc_extension_required = 0, .pq_kem_extension_required = 0 },
    { .version = "20200207", .security_policy = &security_policy_test_all_tls13, .ecc_extension_required = 0, .pq_kem_extension_required = 0 },
    { .version = "20201021", .security_policy = &security_policy_20201021, .ecc_extension_required = 0, .pq_kem_extension_required = 0 },
    { .version = "20210816", .security_policy = &security_policy_20210816, .ecc_extension_required = 0, .pq_kem_extension_required = 0 },
    { .version = "20210816_GCM", .security_policy = &security_policy_20210816_gcm, .ecc_extension_required = 0, .pq_kem_extension_required = 0 },
    { .version = "rfc9151", .security_policy = &security_policy_rfc9151, .ecc_extension_required = 0, .pq_kem_extension_required = 0 },
    { .version = "test_all", .security_policy = &security_policy_test_all, .ecc_extension_required = 0, .pq_kem_extension_required = 0 },
    { .version = "test_all_fips", .security_policy = &security_policy_test_all_fips, .ecc_extension_required = 0, .pq_kem_extension_required = 0 },
    { .version = "test_all_ecdsa", .security_policy = &security_policy_test_all_ecdsa, .ecc_extension_required = 0, .pq_kem_extension_required = 0 },
    { .version = "test_all_rsa_kex", .security_policy = &security_policy_test_all_rsa_kex, .ecc_extension_required = 0, .pq_kem_extension_required = 0 },
    { .version = "test_ecdsa_priority", .security_policy = &security_policy_test_ecdsa_priority, .ecc_extension_required = 0, .pq_kem_extension_required = 0 },
    { .version = "test_all_tls12", .security_policy = &security_policy_test_all_tls12, .ecc_extension_required = 0, .pq_kem_extension_required = 0 },
    { .version = "test_all_tls13", .security_policy = &security_policy_test_all_tls13, .ecc_extension_required = 0, .pq_kem_extension_required = 0 },
    { .version = "null", .security_policy = &security_policy_null, .ecc_extension_required = 0, .pq_kem_extension_required = 0 },
    { .version = NULL, .security_policy = NULL, .ecc_extension_required = 0, .pq_kem_extension_required = 0 }
};

int s2n_find_security_policy_from_version(const char *version, const struct s2n_security_policy **security_policy)
{
    POSIX_ENSURE_REF(version);
    POSIX_ENSURE_REF(security_policy);

    for (int i = 0; security_policy_selection[i].version != NULL; i++) {
        if (!strcasecmp(version, security_policy_selection[i].version)) {
            *security_policy = security_policy_selection[i].security_policy;
            return 0;
        }
    }

    POSIX_BAIL(S2N_ERR_INVALID_SECURITY_POLICY);
}

int s2n_config_set_cipher_preferences(struct s2n_config *config, const char *version)
{
    const struct s2n_security_policy *security_policy = NULL;
    POSIX_GUARD(s2n_find_security_policy_from_version(version, &security_policy));
    POSIX_ENSURE_REF(security_policy);
    POSIX_ENSURE_REF(security_policy->cipher_preferences);
    POSIX_ENSURE_REF(security_policy->kem_preferences);
    POSIX_ENSURE_REF(security_policy->signature_preferences);
    POSIX_ENSURE_REF(security_policy->ecc_preferences);

    /* If the security policy's minimum version is higher than what libcrypto supports, return an error. */
    POSIX_ENSURE((security_policy->minimum_protocol_version <= s2n_get_highest_fully_supported_tls_version()), S2N_ERR_PROTOCOL_VERSION_UNSUPPORTED);

    /* If the certificates loaded in the config are incompatible with the security 
     * policy's certificate preferences, return an error. */
    POSIX_ENSURE(
            s2n_result_is_ok(s2n_config_validate_certificate_preferences(config, security_policy)),
            S2N_ERR_CERT_TYPE_UNSUPPORTED);
    config->security_policy = security_policy;
    return 0;
}

int s2n_connection_set_cipher_preferences(struct s2n_connection *conn, const char *version)
{
    const struct s2n_security_policy *security_policy = NULL;
    POSIX_GUARD(s2n_find_security_policy_from_version(version, &security_policy));
    POSIX_ENSURE_REF(security_policy);
    POSIX_ENSURE_REF(security_policy->cipher_preferences);
    POSIX_ENSURE_REF(security_policy->kem_preferences);
    POSIX_ENSURE_REF(security_policy->signature_preferences);
    POSIX_ENSURE_REF(security_policy->ecc_preferences);

    /* If the security policy's minimum version is higher than what libcrypto supports, return an error. */
    POSIX_ENSURE((security_policy->minimum_protocol_version <= s2n_get_highest_fully_supported_tls_version()), S2N_ERR_PROTOCOL_VERSION_UNSUPPORTED);

    /* If the certificates loaded in the config are incompatible with the security 
     * policy's certificate preferences, return an error. */
    if (conn->config != NULL) {
        POSIX_ENSURE(s2n_result_is_ok(s2n_config_validate_certificate_preferences(conn->config,
                             security_policy)),
                S2N_ERR_CERT_TYPE_UNSUPPORTED);
    }

    conn->security_policy_override = security_policy;
    return 0;
}

int s2n_security_policies_init()
{
    for (int i = 0; security_policy_selection[i].version != NULL; i++) {
        const struct s2n_security_policy *security_policy = security_policy_selection[i].security_policy;
        POSIX_ENSURE_REF(security_policy);
        const struct s2n_cipher_preferences *cipher_preference = security_policy->cipher_preferences;
        POSIX_ENSURE_REF(cipher_preference);
        const struct s2n_kem_preferences *kem_preference = security_policy->kem_preferences;
        POSIX_ENSURE_REF(kem_preference);
        const struct s2n_ecc_preferences *ecc_preference = security_policy->ecc_preferences;
        POSIX_ENSURE_REF(ecc_preference);
        POSIX_GUARD(s2n_check_ecc_preferences_curves_list(ecc_preference));

        const struct s2n_signature_preferences *certificate_signature_preference = security_policy->certificate_signature_preferences;
        if (certificate_signature_preference != NULL) {
            POSIX_GUARD_RESULT(s2n_validate_certificate_signature_preferences(certificate_signature_preference));
        }

        if (security_policy != &security_policy_null) {
            /* All policies must have at least one ecc curve configured. */
            S2N_ERROR_IF(ecc_preference->count == 0, S2N_ERR_INVALID_SECURITY_POLICY);
        }

        for (int j = 0; j < cipher_preference->count; j++) {
            struct s2n_cipher_suite *cipher = cipher_preference->suites[j];
            POSIX_ENSURE_REF(cipher);

            const uint8_t *iana = cipher->iana_value;

            if (cipher->minimum_required_tls_version >= S2N_TLS13) {
                security_policy_selection[i].supports_tls13 = 1;
            }

            /* Sanity check that valid tls13 has minimum tls version set correctly */
            S2N_ERROR_IF(s2n_is_valid_tls13_cipher(iana) ^ (cipher->minimum_required_tls_version >= S2N_TLS13),
                    S2N_ERR_INVALID_SECURITY_POLICY);

            if (s2n_cipher_suite_requires_ecc_extension(cipher)) {
                security_policy_selection[i].ecc_extension_required = 1;
            }

            if (s2n_cipher_suite_requires_pq_extension(cipher) && kem_preference->kem_count > 0) {
                security_policy_selection[i].pq_kem_extension_required = 1;
            }
        }

        POSIX_GUARD(s2n_validate_kem_preferences(kem_preference, security_policy_selection[i].pq_kem_extension_required));

        /* Validate that security rules are correctly applied.
         * This should be checked by a unit test, but outside of unit tests we
         * check again here to cover the case where the unit tests are not run.
         */
        if (!s2n_in_unit_test()) {
            struct s2n_security_rule_result result = { 0 };
            POSIX_GUARD_RESULT(s2n_security_policy_validate_security_rules(security_policy, &result));
            POSIX_ENSURE(!result.found_error, S2N_ERR_INVALID_SECURITY_POLICY);
        }
    }
    return 0;
}

bool s2n_ecc_is_extension_required(const struct s2n_security_policy *security_policy)
{
    if (security_policy == NULL) {
        return false;
    }

    for (int i = 0; security_policy_selection[i].version != NULL; i++) {
        if (security_policy_selection[i].security_policy == security_policy) {
            return 1 == security_policy_selection[i].ecc_extension_required;
        }
    }

    /* If cipher preference is not in the official list, compute the result */
    const struct s2n_cipher_preferences *cipher_preferences = security_policy->cipher_preferences;
    if (cipher_preferences == NULL) {
        return false;
    }
    for (uint8_t i = 0; i < cipher_preferences->count; i++) {
        if (s2n_cipher_suite_requires_ecc_extension(cipher_preferences->suites[i])) {
            return true;
        }
    }

    return false;
}

bool s2n_pq_kem_is_extension_required(const struct s2n_security_policy *security_policy)
{
    if (security_policy == NULL) {
        return false;
    }

    for (int i = 0; security_policy_selection[i].version != NULL; i++) {
        if (security_policy_selection[i].security_policy == security_policy) {
            return 1 == security_policy_selection[i].pq_kem_extension_required;
        }
    }

    /* Preferences with no KEMs for the TLS 1.2 PQ KEM extension do not require that extension. */
    if (security_policy->kem_preferences && security_policy->kem_preferences->kem_count == 0) {
        return false;
    }

    /* If cipher preference is not in the official list, compute the result */
    const struct s2n_cipher_preferences *cipher_preferences = security_policy->cipher_preferences;
    if (cipher_preferences == NULL) {
        return false;
    }
    for (uint8_t i = 0; i < cipher_preferences->count; i++) {
        if (s2n_cipher_suite_requires_pq_extension(cipher_preferences->suites[i])) {
            return true;
        }
    }
    return false;
}

/* Checks whether cipher preference supports TLS 1.3 based on whether it is configured
 * with TLS 1.3 ciphers. Returns true or false.
 */
bool s2n_security_policy_supports_tls13(const struct s2n_security_policy *security_policy)
{
    if (security_policy == NULL) {
        return false;
    }

    for (uint8_t i = 0; security_policy_selection[i].version != NULL; i++) {
        if (security_policy_selection[i].security_policy == security_policy) {
            return security_policy_selection[i].supports_tls13 == 1;
        }
    }

    /* if cipher preference is not in the official list, compute the result */
    const struct s2n_cipher_preferences *cipher_preferences = security_policy->cipher_preferences;
    if (cipher_preferences == NULL) {
        return false;
    }

    for (uint8_t i = 0; i < cipher_preferences->count; i++) {
        if (cipher_preferences->suites[i]->minimum_required_tls_version >= S2N_TLS13) {
            return true;
        }
    }

    return false;
}

int s2n_connection_is_valid_for_cipher_preferences(struct s2n_connection *conn, const char *version)
{
    POSIX_ENSURE_REF(conn);
    POSIX_ENSURE_REF(version);
    POSIX_ENSURE_REF(conn->secure);
    POSIX_ENSURE_REF(conn->secure->cipher_suite);

    const struct s2n_security_policy *security_policy = NULL;
    POSIX_GUARD(s2n_find_security_policy_from_version(version, &security_policy));
    POSIX_ENSURE_REF(security_policy);

    /* make sure we dont use a tls version lower than that configured by the version */
    if (s2n_connection_get_actual_protocol_version(conn) < security_policy->minimum_protocol_version) {
        return 0;
    }

    struct s2n_cipher_suite *cipher = conn->secure->cipher_suite;
    POSIX_ENSURE_REF(cipher);
    for (int i = 0; i < security_policy->cipher_preferences->count; ++i) {
        if (0 == memcmp(security_policy->cipher_preferences->suites[i]->iana_value, cipher->iana_value, S2N_TLS_CIPHER_SUITE_LEN)) {
            return 1;
        }
    }

    return 0;
}

int s2n_validate_kem_preferences(const struct s2n_kem_preferences *kem_preferences, bool pq_kem_extension_required)
{
    POSIX_ENSURE_REF(kem_preferences);

    /* Basic sanity checks to assert that the count is 0 if and only if the associated list is NULL */
    POSIX_ENSURE(S2N_IFF(kem_preferences->tls13_kem_group_count == 0, kem_preferences->tls13_kem_groups == NULL),
            S2N_ERR_INVALID_SECURITY_POLICY);
    POSIX_ENSURE(S2N_IFF(kem_preferences->kem_count == 0, kem_preferences->kems == NULL),
            S2N_ERR_INVALID_SECURITY_POLICY);
    POSIX_ENSURE(kem_preferences->tls13_kem_group_count <= S2N_KEM_GROUPS_COUNT, S2N_ERR_ARRAY_INDEX_OOB);

    /* The PQ KEM extension is applicable only to TLS 1.2 */
    if (pq_kem_extension_required) {
        POSIX_ENSURE(kem_preferences->kem_count > 0, S2N_ERR_INVALID_SECURITY_POLICY);
        POSIX_ENSURE(kem_preferences->kems != NULL, S2N_ERR_INVALID_SECURITY_POLICY);
    } else {
        POSIX_ENSURE(kem_preferences->kem_count == 0, S2N_ERR_INVALID_SECURITY_POLICY);
        POSIX_ENSURE(kem_preferences->kems == NULL, S2N_ERR_INVALID_SECURITY_POLICY);
    }

    return S2N_SUCCESS;
}

S2N_RESULT s2n_validate_certificate_signature_preferences(const struct s2n_signature_preferences *certificate_signature_preferences)
{
    RESULT_ENSURE_REF(certificate_signature_preferences);

    size_t rsa_pss_scheme_count = 0;

    for (size_t i = 0; i < certificate_signature_preferences->count; i++) {
        if (certificate_signature_preferences->signature_schemes[i]->libcrypto_nid == NID_rsassaPss) {
            rsa_pss_scheme_count++;
        }
    }

    /*
     * https://github.com/aws/s2n-tls/issues/3435
     *
     * The Openssl function used to parse signatures off certificates does not differentiate between any rsa pss
     * signature schemes. Therefore a security policy with a certificate signatures preference list must include
     * all rsa_pss signature schemes. */
    RESULT_ENSURE(rsa_pss_scheme_count == NUM_RSA_PSS_SCHEMES || rsa_pss_scheme_count == 0, S2N_ERR_INVALID_SECURITY_POLICY);
    return S2N_RESULT_OK;
}

S2N_RESULT s2n_security_policy_get_version(const struct s2n_security_policy *security_policy, const char **version)
{
    RESULT_ENSURE_REF(version);
    *version = NULL;
    for (uint8_t i = 0; security_policy_selection[i].version != NULL; i++) {
        if (security_policy_selection[i].security_policy == security_policy) {
            *version = security_policy_selection[i].version;
            return S2N_RESULT_OK;
        }
    }
    RESULT_BAIL(S2N_ERR_INVALID_SECURITY_POLICY);
}

S2N_RESULT s2n_security_policy_validate_sig_scheme_supported(
        const struct s2n_signature_preferences *cert_sig_preferences,
        const struct s2n_cert_info *info)
{
    RESULT_ENSURE_REF(info);
    RESULT_ENSURE_REF(cert_sig_preferences);

    for (size_t i = 0; i < cert_sig_preferences->count; i++) {
        if (cert_sig_preferences->signature_schemes[i]->libcrypto_nid == info->signature_nid) {
            return S2N_RESULT_OK;
        }
    }

    RESULT_BAIL(S2N_ERR_CERT_UNTRUSTED);
<<<<<<< HEAD
}

S2N_RESULT s2n_security_policy_validate_certificate(const struct s2n_cert_description *description,
        const struct s2n_security_policy *security_policy)
{
    RESULT_ENSURE_REF(description);
    RESULT_ENSURE_REF(security_policy);

    if (description->self_signed) {
        return S2N_RESULT_OK;
    }

    if (security_policy->certificate_signature_preferences != NULL) {
        RESULT_GUARD(s2n_security_policy_validate_sig_scheme_supported(description,
                security_policy->certificate_signature_preferences));
    }

    return S2N_RESULT_OK;
}

S2N_RESULT s2n_security_policy_validate_certificate_chain(
        const struct s2n_security_policy *security_policy,
        struct s2n_cert_chain_and_key *cert_key_pair)
{
    RESULT_ENSURE_REF(security_policy);
    RESULT_ENSURE_REF(cert_key_pair);

    struct s2n_cert *current = cert_key_pair->cert_chain->head;
    while (current != NULL) {
        RESULT_GUARD(
                s2n_security_policy_validate_certificate(&current->description, security_policy));
        current = current->next;
    }
    return S2N_RESULT_OK;
=======
>>>>>>> 274ed4dd
}<|MERGE_RESOLUTION|>--- conflicted
+++ resolved
@@ -1488,22 +1488,19 @@
     }
 
     RESULT_BAIL(S2N_ERR_CERT_UNTRUSTED);
-<<<<<<< HEAD
 }
 
-S2N_RESULT s2n_security_policy_validate_certificate(const struct s2n_cert_description *description,
-        const struct s2n_security_policy *security_policy)
+S2N_RESULT s2n_security_policy_validate_certificate(const struct s2n_security_policy *security_policy, const struct s2n_cert_info *info)
 {
-    RESULT_ENSURE_REF(description);
+    RESULT_ENSURE_REF(info);
     RESULT_ENSURE_REF(security_policy);
 
-    if (description->self_signed) {
+    if (info->self_signed) {
         return S2N_RESULT_OK;
     }
 
     if (security_policy->certificate_signature_preferences != NULL) {
-        RESULT_GUARD(s2n_security_policy_validate_sig_scheme_supported(description,
-                security_policy->certificate_signature_preferences));
+        RESULT_GUARD(s2n_security_policy_validate_sig_scheme_supported(security_policy->certificate_signature_preferences, info));
     }
 
     return S2N_RESULT_OK;
@@ -1519,10 +1516,8 @@
     struct s2n_cert *current = cert_key_pair->cert_chain->head;
     while (current != NULL) {
         RESULT_GUARD(
-                s2n_security_policy_validate_certificate(&current->description, security_policy));
+                s2n_security_policy_validate_certificate(security_policy, &current->info));
         current = current->next;
     }
     return S2N_RESULT_OK;
-=======
->>>>>>> 274ed4dd
 }