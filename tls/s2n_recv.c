/*
 * Copyright 2014 Amazon.com, Inc. or its affiliates. All Rights Reserved.
 *
 * Licensed under the Apache License, Version 2.0 (the "License").
 * You may not use this file except in compliance with the License.
 * A copy of the License is located at
 *
 *  http://aws.amazon.com/apache2.0
 *
 * or in the "license" file accompanying this file. This file is distributed
 * on an "AS IS" BASIS, WITHOUT WARRANTIES OR CONDITIONS OF ANY KIND, either
 * express or implied. See the License for the specific language governing
 * permissions and limitations under the License.
 */

/* Use usleep */
#define _XOPEN_SOURCE 500
#include <unistd.h>

#include <errno.h>
#include <s2n.h>

#include "error/s2n_errno.h"

#include "tls/s2n_connection.h"
#include "tls/s2n_handshake.h"
#include "tls/s2n_record.h"
#include "tls/s2n_alerts.h"
#include "tls/s2n_tls.h"

#include "stuffer/s2n_stuffer.h"

#include "utils/s2n_safety.h"
#include "utils/s2n_blob.h"

int s2n_read_full_record(struct s2n_connection *conn, uint8_t *record_type, int *isSSLv2)
{
    int r;

    *isSSLv2 = 0;

    /* If the record has already been decrypted, then leave it alone */
    if (conn->in_status == PLAINTEXT) {
        /* Only application data packets count as plaintext */
        *record_type = TLS_APPLICATION_DATA;
        return 0;
    }

    /* Read the record until we at least have a header */
    while (s2n_stuffer_data_available(&conn->header_in) < S2N_TLS_RECORD_HEADER_LENGTH) {
        r = s2n_stuffer_recv_from_fd(&conn->header_in, conn->readfd, S2N_TLS_RECORD_HEADER_LENGTH - s2n_stuffer_data_available(&conn->header_in));
        if (r == 0) {
            return -2;
        }
        if (r < 0) {
            return -1;
        }
        conn->wire_bytes_in += r;
    }

    uint16_t fragment_length;

    /* If the first bit is set then this is an SSLv2 record */
    if (conn->header_in.blob.data[0] & 0x80) {
        conn->header_in.blob.data[0] &= 0x7f;
        *isSSLv2 = 1;

        if (s2n_sslv2_record_header_parse(conn, record_type, &conn->client_protocol_version, &fragment_length) < 0) {
            conn->closed = 1;
            GUARD(s2n_connection_wipe(conn));
            return -1;
        }
    } else {
        if (s2n_record_header_parse(conn, record_type, &fragment_length) < 0) {
            conn->closed = 1;
            GUARD(s2n_connection_wipe(conn));
            return -1;
        }
    }

    /* Read enough to have the whole record */
    while (s2n_stuffer_data_available(&conn->in) < fragment_length) {
        r = s2n_stuffer_recv_from_fd(&conn->in, conn->readfd, fragment_length - s2n_stuffer_data_available(&conn->in));
        if (r == 0) {
            return -2;
        }
        if (r < 0) {
            return -1;
        }
        conn->wire_bytes_in += r;
    }

    if (*isSSLv2) {
        return 0;
    }

    /* Decrypt and parse the record */
    if (s2n_record_parse(conn) < 0) {
        conn->closed = 1;
        GUARD(s2n_connection_wipe(conn));
        GUARD(s2n_sleep_delay(conn));

        return -1;
    }

    return 0;
}

ssize_t s2n_recv(struct s2n_connection *conn, void *buf, ssize_t size, s2n_blocked_status *blocked)
{
    ssize_t bytes_read = 0;
    struct s2n_blob out = {.data = (uint8_t *) buf };

    if (conn->closed) {
        return 0;
    }

    *blocked = S2N_BLOCKED_ON_READ;

    while (size && !conn->closed) {
        int isSSLv2 = 0;
        uint8_t record_type;
        errno = 0;
        int r = s2n_read_full_record(conn, &record_type, &isSSLv2);
        if (r < 0) {
            if (errno == EWOULDBLOCK) {
                if (bytes_read) {
                    return bytes_read;
                }
                return -1;
            }
            if (r == -2) {
                conn->closed = 1;
                GUARD(s2n_connection_wipe(conn));
<<<<<<< HEAD
                *more = 0;
=======
                *blocked = S2N_NOT_BLOCKED;
>>>>>>> 9df44d80
                return bytes_read;
            }
            return -1;
        }
    
        if (isSSLv2) {
            S2N_ERROR(S2N_ERR_BAD_MESSAGE);
        }
        
        if (record_type != TLS_APPLICATION_DATA) {
            if (record_type == TLS_ALERT) {
                GUARD(s2n_process_alert_fragment(conn));
                GUARD(s2n_flush(conn, blocked));
            }

            GUARD(s2n_stuffer_wipe(&conn->header_in));
            GUARD(s2n_stuffer_wipe(&conn->in));
            conn->in_status = ENCRYPTED;
            continue;
        }

        out.size = size;
        if (out.size > s2n_stuffer_data_available(&conn->in)) {
            out.size = s2n_stuffer_data_available(&conn->in);
        }

        GUARD(s2n_stuffer_erase_and_read(&conn->in, &out));
        bytes_read += out.size;

        out.data += out.size;
        size -= out.size;

        /* Are we ready for more encrypted data? */
        if (s2n_stuffer_data_available(&conn->in) == 0) {
            GUARD(s2n_stuffer_wipe(&conn->header_in));
            GUARD(s2n_stuffer_wipe(&conn->in));
            conn->in_status = ENCRYPTED;
        }

        /* If we've read some data, return it */
        if (bytes_read) {
            break;
        }
    }

    if (s2n_stuffer_data_available(&conn->in) == 0) {
        *blocked = S2N_NOT_BLOCKED;
    }

    return bytes_read;
}<|MERGE_RESOLUTION|>--- conflicted
+++ resolved
@@ -132,11 +132,7 @@
             if (r == -2) {
                 conn->closed = 1;
                 GUARD(s2n_connection_wipe(conn));
-<<<<<<< HEAD
-                *more = 0;
-=======
                 *blocked = S2N_NOT_BLOCKED;
->>>>>>> 9df44d80
                 return bytes_read;
             }
             return -1;
