--- conflicted
+++ resolved
@@ -49,21 +49,11 @@
         .signature_schemes = pss_sig_scheme_list,
     };
 
-<<<<<<< HEAD
-    const struct s2n_security_policy test_sp = {
-        .minimum_protocol_version = S2N_TLS12,
-        .certificate_signature_preferences = &test_certificate_signature_preferences,
-        .certificate_preferences_apply_locally = false,
-    };
-
-    /* s2n_security_policy_validate_sig_scheme_supported() */
-=======
     const struct s2n_security_policy test_pss_sp = {
         .certificate_signature_preferences = &pss_certificate_signature_preferences,
     };
 
     /* s2n_security_policy_validate_cert_signature() */
->>>>>>> 62761b11
     {
         /* Certificate signature algorithm is in test certificate signature preferences list */
         {
